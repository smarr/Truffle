--- conflicted
+++ resolved
@@ -3,11 +3,8 @@
 This changelog summarizes major changes between GraalVM SDK versions. The main focus is on APIs exported by GraalVM SDK.
 
 ## Version 22.3.0
-<<<<<<< HEAD
 * (GR-39852) Native Image API: Added FieldValueTransformer API
-=======
 * (GR-35358) Added `Context.Builder.allowInnerContextOptions(boolean)` which allows the context to spawn inner contexts and modify and override language options. The default value for this privilege is set depending `Context.Builder.allowAllPrivilages(boolean)` is set or not. Do not enable this privilege in security sensitive scenarios.
->>>>>>> 480d4939
 
 ## Version 22.2.0
 * (GR-38925) Added `Value.hasMetaParents() and Value.getMetaParents()` that allow lookup of the hierarchy of parents for meta objects (e.g. super class or implemented interface of Java classes).
