--- conflicted
+++ resolved
@@ -40,7 +40,6 @@
 import com.oracle.truffle.espresso.classfile.EnclosingMethodAttribute;
 import com.oracle.truffle.espresso.classfile.InnerClassesAttribute;
 import com.oracle.truffle.espresso.classfile.RuntimeConstantPool;
-import com.oracle.truffle.espresso.debugger.api.VMEventListeners;
 import com.oracle.truffle.espresso.descriptors.Symbol;
 import com.oracle.truffle.espresso.descriptors.Symbol.Name;
 import com.oracle.truffle.espresso.descriptors.Symbol.Signature;
@@ -111,13 +110,6 @@
     @CompilationFinal //
     boolean needsRecursiveInit = false;
 
-<<<<<<< HEAD
-    public static final int LOADED = 0;
-    public static final int LINKED = 1;
-    public static final int PREPARED = 2;
-    public static final int INITIALIZED = 3;
-    public static final int ERRONEOUS = 99;
-=======
     @CompilationFinal private int computedModifiers = -1;
 
     private static final int LOADED = 0;
@@ -125,7 +117,6 @@
     private static final int PREPARED = 2;
     private static final int INITIALIZED = 3;
     private static final int ERRONEOUS = 99;
->>>>>>> 6a4e612f
 
     public final Attribute getAttribute(Symbol<Name> name) {
         return linkedKlass.getAttribute(name);
@@ -244,10 +235,6 @@
         return initState == INITIALIZED;
     }
 
-    public int getState() {
-        return initState;
-    }
-
     private boolean isPrepared() {
         return initState == PREPARED;
     }
@@ -275,8 +262,6 @@
                      */
                     prepare();
                     initState = PREPARED;
-                    VMEventListeners.getDefault().classPrepared(this, Thread.currentThread());
-
                     if (getSuperKlass() != null) {
                         getSuperKlass().initialize();
                     }
