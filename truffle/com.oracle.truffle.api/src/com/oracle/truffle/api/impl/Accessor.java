--- conflicted
+++ resolved
@@ -280,36 +280,9 @@
         return API;
     }
 
-<<<<<<< HEAD
-    //
-    // execution
-    //
-
-    private static final ThreadLocal<Object> CURRENT_VM = new ThreadLocal<>();
-    private static Reference<Object> previousVM = new WeakReference<>(null);
-    private static Assumption oneVM = Truffle.getRuntime().createAssumption();
-
-    public static void initializeThreadForUseWithPolglotEngine(Object /* because types are evil */ polyglotEngine) {
-        assert polyglotEngine != null;
-        assert CURRENT_VM.get() == null;
-        CURRENT_VM.set(polyglotEngine);
-    }
-
-    @TruffleBoundary
-    protected Closeable executionStart(Object vm, @SuppressWarnings("unused") int currentDepth, boolean debugger, Source s) {
-        CompilerAsserts.neverPartOfCompilation("do not call Accessor.executionStart from compiled code");
-        Objects.requireNonNull(vm);
-        final Object prev = CURRENT_VM.get();
-        final Closeable debugClose = DEBUG == null ? null : DEBUG.executionStart(vm, prev == null ? 0 : -1, debugger, s);
-        if (!(vm == previousVM.get())) {
-            previousVM = new WeakReference<>(vm);
-            oneVM.invalidate();
-            oneVM = Truffle.getRuntime().createAssumption();
-=======
     static EngineSupport engineAccess() {
         return SPI;
     }
->>>>>>> 5606b3c4
 
     static DebugSupport debugAccess() {
         return DEBUG;
