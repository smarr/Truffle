/*
 * Copyright (c) 2015, Oracle and/or its affiliates. All rights reserved.
 * DO NOT ALTER OR REMOVE COPYRIGHT NOTICES OR THIS FILE HEADER.
 *
 * This code is free software; you can redistribute it and/or modify it
 * under the terms of the GNU General Public License version 2 only, as
 * published by the Free Software Foundation.  Oracle designates this
 * particular file as subject to the "Classpath" exception as provided
 * by Oracle in the LICENSE file that accompanied this code.
 *
 * This code is distributed in the hope that it will be useful, but WITHOUT
 * ANY WARRANTY; without even the implied warranty of MERCHANTABILITY or
 * FITNESS FOR A PARTICULAR PURPOSE.  See the GNU General Public License
 * version 2 for more details (a copy is included in the LICENSE file that
 * accompanied this code).
 *
 * You should have received a copy of the GNU General Public License version
 * 2 along with this work; if not, write to the Free Software Foundation,
 * Inc., 51 Franklin St, Fifth Floor, Boston, MA 02110-1301 USA.
 *
 * Please contact Oracle, 500 Oracle Parkway, Redwood Shores, CA 94065 USA
 * or visit www.oracle.com if you need additional information or have any
 * questions.
 */
package com.oracle.truffle.api.debug;

import com.oracle.truffle.api.source.Source;
import com.oracle.truffle.api.vm.PolyglotEngine;

/**
 * This event is delivered to all
 * {@link com.oracle.truffle.api.vm.PolyglotEngine.Builder#onEvent(com.oracle.truffle.api.vm.EventConsumer)
 * registered event handlers} when an execution is about to be started. The event is the intended
 * place to initialize debugger - e.g. set
 * {@link Debugger#setLineBreakpoint(int, com.oracle.truffle.api.source.LineLocation, boolean)
 * breakpoints} or specify to execution should halt on the {@link #prepareStepInto() first possible
 * occurrence}. Methods in this event can only be used while the handlers process the event. Then
 * the state of the event becomes invalid and subsequent calls to the event methods yield
 * {@link IllegalStateException}. One can however obtain reference to {@link Debugger} instance and
 * keep it to further manipulate with debugging capabilities of the
 * {@link com.oracle.truffle.api.vm.PolyglotEngine} when it is running.
 *
 * @since 0.9
 */
@SuppressWarnings("javadoc")
public final class ExecutionEvent {
    private Object[] debugger;
    private final PolyglotEngine engine;
    private final int currentDepth;
    private final Source source;

<<<<<<< HEAD
    // TODO: this needs the execution context
    ExecutionEvent(Debugger debugger) {
        this.debugger = debugger;
    }

    ExecutionEvent(Callable<Debugger> debugger) {
=======
    ExecutionEvent(PolyglotEngine engine, int currentDepth, Object[] debugger, Source source) {
>>>>>>> 5606b3c4
        this.debugger = debugger;
        this.engine = engine;
        this.currentDepth = currentDepth;
        this.source = source;
    }

    /**
     * Debugger associated with the execution. This debugger remains valid after the event is
     * processed, it is possible and suggested to keep a reference to it and use it any time later
     * when evaluating sources in the {@link com.oracle.truffle.api.vm.PolyglotEngine}.
     *
     * @return instance of debugger associated with the just starting execution and any subsequent
     *         ones in the same {@link com.oracle.truffle.api.vm.PolyglotEngine}.
     * @since 0.9
     */
    public synchronized Debugger getDebugger() {
        if (debugger == null) {
            throw new IllegalStateException("Event was disposed.");
        }
        if (debugger[0] instanceof Debugger) {
            return (Debugger) debugger[0];
        }
        Debugger dbg = Debugger.find(engine, true);
        dbg.executionStarted(currentDepth, source);
        debugger[0] = dbg;
        return dbg;
    }

    /**
     * Prepare to execute in Continue mode when guest language program execution resumes. In this
     * mode:
     * <ul>
     * <li>Execution will continue until either:
     * <ol>
     * <li>execution arrives at a node to which an enabled breakpoint is attached,
     * <strong>or:</strong></li>
     * <li>execution completes.</li>
     * </ol>
     * </ul>
     *
     * @since 0.9
     */
    // TODO: this needs the execution context
    public void prepareContinue() {
        throw new RuntimeException("Not Yet Implemented. Needs execution context.");
// getDebugger().prepareContinue(-1);
    }

    /**
     * Prepare to execute in StepInto mode when guest language program execution resumes. In this
     * mode:
     * <ul>
     * <li>User breakpoints are disabled.</li>
     * <li>Execution will continue until either:
     * <ol>
     * <li>execution arrives at a node with the tag representing halt <strong>or:</strong></li>
     * <li>execution completes.</li>
     * </ol>
     * <li>StepInto mode persists only through one resumption (i.e. {@code stepIntoCount} steps),
     * and reverts by default to Continue mode.</li>
     * </ul>
     *
     * @throws IllegalArgumentException if the specified number is {@code <= 0}
     * @since 0.9
     */
    // TODO: this needs the execution context
    public void prepareStepInto() {
        throw new RuntimeException("Not Yet Implemented. Needs execution context.");
// getDebugger().prepareStepInto(1);
    }

    synchronized void dispose() {
        debugger = null;
    }
}<|MERGE_RESOLUTION|>--- conflicted
+++ resolved
@@ -39,7 +39,7 @@
  * {@link IllegalStateException}. One can however obtain reference to {@link Debugger} instance and
  * keep it to further manipulate with debugging capabilities of the
  * {@link com.oracle.truffle.api.vm.PolyglotEngine} when it is running.
- *
+ * 
  * @since 0.9
  */
 @SuppressWarnings("javadoc")
@@ -49,16 +49,7 @@
     private final int currentDepth;
     private final Source source;
 
-<<<<<<< HEAD
-    // TODO: this needs the execution context
-    ExecutionEvent(Debugger debugger) {
-        this.debugger = debugger;
-    }
-
-    ExecutionEvent(Callable<Debugger> debugger) {
-=======
     ExecutionEvent(PolyglotEngine engine, int currentDepth, Object[] debugger, Source source) {
->>>>>>> 5606b3c4
         this.debugger = debugger;
         this.engine = engine;
         this.currentDepth = currentDepth;
@@ -98,7 +89,7 @@
      * <li>execution completes.</li>
      * </ol>
      * </ul>
-     *
+     * 
      * @since 0.9
      */
     // TODO: this needs the execution context
