--- conflicted
+++ resolved
@@ -183,19 +183,15 @@
     private final BreakpointCallback breakpointCallback = new BreakpointCallback() {
 
         @TruffleBoundary
-<<<<<<< HEAD
-        public void haltedAt(EventContext eventContext, MaterializedFrame mFrame, String haltReason) {
+        public void haltedAt(EventContext eventContext, MaterializedFrame mFrame, Breakpoint breakpoint) {
             DebugExecutionContext context = getCurrentDebugContext();
-            if (context != null) {
-                context.halt(eventContext, mFrame, HaltPosition.BEFORE, haltReason);
-=======
-        public void haltedAt(EventContext eventContext, MaterializedFrame mFrame, Breakpoint breakpoint) {
-            if (currentDebugContext == null) {
+            if (context == null) {
                 final SourceSection sourceSection = eventContext.getInstrumentedNode().getSourceSection();
                 assert sourceSection != null;
-                currentDebugContext = new DebugExecutionContext(sourceSection.getSource(), null, 0);
-            }
-            final StepStrategy strategy = currentDebugContext.strategy;
+                context = new DebugExecutionContext(sourceSection.getSource(), null, 0);
+                setCurrentDebugContext(context);
+            }
+            final StepStrategy strategy = context.strategy;
             /*
              * Check to see if this breakpoint is at a location where the current stepping strategy
              * underway, if any, would halt. If so, then avoid the double-halt by ignoring the
@@ -212,10 +208,9 @@
              * take place before a halt at the same location caused by a stepping strategy.
              */
             if (strategy != null && strategy.wouldHaltAt(eventContext)) {
-                currentDebugContext.trace("REDUNDANT HALT, breakpoint@" + breakpoint.getLocationDescription());
+                context.trace("REDUNDANT HALT, breakpoint@" + breakpoint.getLocationDescription());
             } else {
-                currentDebugContext.halt(eventContext, mFrame, HaltPosition.BEFORE, breakpoint);
->>>>>>> da5c2c76
+                context.halt(eventContext, mFrame, HaltPosition.BEFORE, breakpoint);
             }
         }
     };
@@ -1166,17 +1161,11 @@
             lastSource = execSource;
         }
         // Push a new execution context onto stack
-<<<<<<< HEAD
         DebugExecutionContext context = new DebugExecutionContext(execSource, getCurrentDebugContext(), depth);
         setCurrentDebugContext(context);
+        breakpoints.notifySourceLoaded(source);
         prepareContinue(context, depth);
         context.trace("BEGIN EXECUTION");
-=======
-        currentDebugContext = new DebugExecutionContext(execSource, currentDebugContext, depth);
-        breakpoints.notifySourceLoaded(source);
-        prepareContinue(depth);
-        currentDebugContext.trace("BEGIN EXECUTION");
->>>>>>> da5c2c76
     }
 
     public void executionEnded() {
