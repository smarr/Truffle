# Truffle Changelog

This changelog summarizes major changes between Truffle versions relevant to languages implementors building upon the Truffle framework. The main focus is on APIs exported by Truffle.

## Version 22.3.0

<<<<<<< HEAD
* GR-39219 Removed several deprecated APIs:
    * Removed deprecated `FrameSlot` API. The API was deprecated in 22.0.
    * Removed deprecated `CompilerOptions` API. The API was deprecated in 22.1.
    * Removed deprecated `TruffleRuntime.createCallTarget` and `RootNode.setCallTarget` API. The API was deprecated in 22.0.
    * Removed deprecated `TruffleContext.enter` and `TruffleContext.leave` API. The API was deprecated in 20.3.
    * Removed deprecated `MemoryFence` API. The API was deprecated in 22.1.
    * Removed deprecated `TruffleRuntime.getCallerFrame` and `TruffleRuntime.getCurrentFrame` API. The API was deprecated in 22.1.
    * Removed deprecated `@CachedContext` and `@CachedLibrary` API. The API was deprecated in 21.3.
    * Removed deprecated `get()` method from `LanguageContext` and `ContextReference` API. The API was deprecated in 21.3.
    * Removed deprecated equality `ValueProfile` . The API was deprecated in 21.2.
    * Removed deprecated `UnionAssumption`, `AlwaysValidAssumption` and `NeverValidAssumption`. The API was deprecated in 22.1.
    
=======
* (GR-35797) The [SnippetRun#getException()](https://www.graalvm.org/truffle/javadoc/org/graalvm/polyglot/tck/ResultVerifier.SnippetRun.html#getException--) now provides an `IllegalArgumentException` thrown during the snippet execution. The `IllegalArgumentException` is converted to a `PolyglotException` before it is returned.

>>>>>>> 394b04aa
## Version 22.2.0

* GR-33829 Added support on libgraal for caching encoded graphs across Truffle compilations to speedup partial evaluation. The cache is enabled by default and can be enabled/disabled with the `--engine.EncodedGraphCache` option.
* GR-38925 Added `InteropLibrary.hasMetaParents(Object)` and `InteropLibrary.getMetaParents(Object)` that allow lookup of the hierarchy of parents for meta objects (e.g. super class or implemented interface of Java classes).
* GR-36557 Deprecated `--engine.MaximumGraalNodeCount` and introduced `--engine.MaximumGraalGraphSize` to control the maximum graal graph size during partial evaluation.
* GR-37493 Added `@DenyReplace` to deny replacement of final node types. 
* GR-37493 Potentially breaking: Disabled replace of all Truffle DSL generated uncached nodes. If you call `Node.replace()` on an uncached version of a generated node or library it will now fail with an `IllegalArgumentException`. As a rule of thumb, uncached versions of nodes should not ever be stored in `@Child` fields. Instead, they should always be used as singletons.
* GR-37493 Removed long time deprecated API `NodeFieldAccessor` without replacement. Added a some utility methods in `NodeUtil` as a replacement for this API: `NodeUtil.collectFieldNames(Class)`, `NodeUtil.collectNodeChildren(Node)` and `NodeUtil.collectNodeProperties(Node)`.
* GR-37100 Deprecated `BytecodeOSRNode.copyIntoOSRFrame(VirtualFrame, VirtualFrame, int)`, in favor of `BytecodeOSRNode.copyIntoOSRFrame(VirtualFrame, VirtualFrame, int, Object)`.
* GR-36944 Added new static APIs to `com.oracle.truffle.api.frame.Frame`:
    * Added new `Static` option to `com.oracle.truffle.api.frame.FrameSlotKind` for index-based slots. Frame slots using this kind cannot be changed to another kind later on. Static frame slots can simultaneously hold one primitive and one object value.
    * Added new `get.../set...` methods postfixed by `Static` for exclusively accessing static frame slots.
    * Added new `copy.../clear...` methods postfixed by `Static` for exclusively copying and clearing static frame slots.
    * Static frame slots are intended for situations where the type of a variable in a frame slots is known ahead of time and does not need any type checks (e.g. in statically typed languages).
* GR-36557 Introduced `--engine.InliningUseSize` which changes the code size approximation during inlining to an approximation of the size of the graph rather than just the node count. This option is false by default.
* GR-37310 Add `BytecodeOSRNode.storeParentFrameInArguments` and `BytecodeOSRNode.restoreParentFrameFromArguments` to give languages more control over how frame arguments in bytecode OSR compilations are created.
* GR-35280 Implemented new domain specific inlining phase for Truffle interpreter host compilation. 
    * In native image hosts the new optimizations is applied to all methods annotated with `@BytecodeInterpreterSwitch` and methods which were detected to be used for runtime compilation. 
    * On HotSpot hosts the new optimizations will be applied to methods annotated with `@BytecodeInterpreterSwitch` only.
    * The annotation `@BytecodeInterpreterSwitchBoundary` was deprecated. Boundaries for the compilation are now inferred from directives like `CompilerDirective.transferToInterpreter()` and `@TruffleBoundary` automatically.
    * See the [HostOptimization.md](https://github.com/oracle/graal/blob/master/truffle/docs/HostCompilation.md) for further details.
* GR-38387 Deterministic and declaration order of `InteropLibrary.getMembers()` is now required.
* GR-38110 Added option to use `long` values as offsets for accessing memory through `ByteArraySupport`.
* GR-39029 Fixed issue in `InteropLibrary` that required `asDate` to be implemented whenever `isTime` is exported; correct dependency is on `isDate`.
* GR-38387 Updated the `InteropLibrary.getMembers()` message regarding ordering and determinism. 
* GR-38945 Truffle IGV dumping with log level 5 (e.g. `-Dgraal.Dump=Truffle:5`) now dumps the graph after each method that was fully partially evaluated. This enables debugging of problems only visible during partial evaluation.
* GR-34894 Removed deprecated `DynamicObject` APIs:
    * `Shape`: `getKeyList(Pred)`, `getPropertyList(Pred)`, `Pred`, `getObjectType`, `getId`, `isRelated`, `createSeparateShape`, `append`, `reservePrimitiveExtensionArray`, `hasTransitionWithKey`
    * `DynamicObject`: all deprecated constructors and methods (`get`, `set`, `contains`, `define`, `delete`, `size`, `isEmpty`, `setShapeAndGrow`, `setShapeAndResize`, `updateShape`, `copy`)
    * `ShapeListener`
    * `TypedLocation`
    * `Layout.newInstance`, `Layout.createShape`
    * `Property`: `copyWithRelocatable`, `copyWithFlags`, `isSame`, `relocate`, `set`, `setInternal`, `setGeneric`.
    * `IncompatibleLocationException`, `FinalLocationException` constructors
* GR-34894 Deprecated legacy and low-level `DynamicObject` APIs:
    * `Shape`: `Allocator`, `allocator`, `createFactory`, `newInstance`, `defineProperty`, `addProperty`, `changeType`, `getMutex`
    * `ObjectLocation`, `BooleanLocation`, `DoubleLocation`, `IntLocation`, `LongLocation`
    * `Location`: `canSet`, `set`, `setInternal`, `get`, `getInternal`, `incompatibleLocation`, `finalLocation`
    * `Property`: `create`, `get`, `set`, `setSafe`, `setGeneric`.
    * `ObjectType`
    * `DynamicObjectFactory`, `LocationModifier`, `LocationFactory`, `LayoutFactory`
    * `IncompatibleLocationException`, `FinalLocationException`
* GR-34894 Introduced `Location.isPrimitive()`, `Location.getConstantValue()`, and `Shape.makePropertyGetter(Object)`.
* GR-39058 The Static Object Model offers preliminary support for field-based storage also on Native Image. 

## Version 22.1.0

* GR-35924 Context preinitialization in combination with auxiliary engine caching now preinitializes a context for each sharing layer with the common configuration of previously created contexts.
* Added [TruffleStrings](https://github.com/oracle/graal/blob/master/truffle/docs/TruffleStrings.md), a flexible string implementation for all Truffle languages.
* Added a `@GeneratePackagePrivate` annotation to change the visibility of generated nodes to package-private even if the template node is public.
* Changed the default [`Object` target type mapping](https://www.graalvm.org/sdk/javadoc/org/graalvm/polyglot/Value.html#as-java.lang.Class-) for values that have both array elements and members from `Map` to `List`.
* GR-36425 Truffle DSL assumption expressions are now always executed instead of cached if their return value can be proven a partial evaluation constant. For example, if an assumption is read from a field in the declared node or a `@Cached` parameter then the expression can be always executed instead of being cached. This improves memory footprint of the generated code as no fields for the assumption cache needs to be generated. Language implementations are encouraged to check all usages of `@Specialization(assumption=...)` and verify whether they can be expressed as a PE constant. Ensure that all fields accessed in the expression are either final or annotated with `@CompilationFinal` and do not bind any dynamic parameter. Note that the DSL cannot infer PE constantness from method bodies and is therefore limited to field accesses. The resolution works through an arbitrary number of field accesses, e.g. through other Node classes, if they are visible in the expression (e.g. `field1.field2.field3`). 
* Added [TruffleLanguage.Env#createHostAdapter](https://www.graalvm.org/truffle/javadoc/com/oracle/truffle/api/TruffleLanguage.Env.html#createHostAdapter-java.lang.Object:A-) accepting host symbols and host classes as the types to extend, replacing and deprecating the `java.lang.Class`-based version.
* GR-10128 Added the `website` property to the [TruffleLanguage.Registration](https://www.graalvm.org/truffle/javadoc/com/oracle/truffle/api/TruffleLanguage.Registration.html#website--) and [TruffleInstrument.Registration](https://www.graalvm.org/truffle/javadoc/com/oracle/truffle/api/instrumentation/TruffleInstrument.Registration.html#website--) allowing language and instrument developers to specify a URL for a web site with further information about their language/tool.
* GR-10128 Added the `usageSyntax` property to the [Option](https://www.graalvm.org/truffle/javadoc/com/oracle/truffle/api/Option.html#usageSyntax--) allowing developers to specify the syntax their option expects. See the javadoc for more information.
* Added `TruffleSafepoint.setAllowActions` to disable thread local actions temporarily for trusted internal guest code. Currently only allowed during the finalization of a context in `TruffleLanguage.finalizeContext(Object)`.
* Added `FrameDescriptor.getInfo()` and `FrameDescriptor.Builder.info()` to associate a user-defined object with a frame descriptor.
* GR-33851 Dropped Java 8 support.
* Deprecated `MemoryFence`. Please use `VarHandle` directly.
* Deprecated `TruffleSafepoint.setBlocked`, in favor of `TruffleSafepoint.setBlockedWithException`, which allows interception and handling of safepoint-thrown exceptions.
* GR-36525 Deprecated `CompilerOptions`. They had no effect for several releases already. Deprecated for removal.
* GR-22281 Deprecated `TruffleRuntime.getCurrentFrame()` and `TruffleRuntime.getCallerFrame()`. They were encouraging unsafe use of the `FrameInstance` class. Note that a `FrameInstance` instance must not be escaped outside the scope of the `FrameInstanceVisitor.visitFrame` method. Language implementers are encouraged to validate all usages of `TruffleRuntime.iterateFrames(...)`. We plan to enforce this rule in future versions of Truffle.
* GR-22281 Added `TruffleRuntime.iterateFrames(FrameInstanceVisitor visitor, int skipFrames)` that allows to efficiently skip a number of frames before the visitor is invoked. This was added to allow efficient migration of usages from the deprecated `TruffleRuntime.getCallerFrame()` method.
* Removed the deprecated `TruffleException` that was deprecated in the GraalVM 20.3.0. The `AbstractTruffleException` no longer implements `TruffleException`. `AbstractTruffleException` methods inherited from the `TruffleException` have been removed. As part of this removal, the recommendation for languages how to [handle exceptions](https://www.graalvm.org/truffle/javadoc/com/oracle/truffle/api/interop/InteropLibrary.html#isException-java.lang.Object-) has been updated.
* Added methods to [TruffleContext.Builder](https://www.graalvm.org/truffle/javadoc/com/oracle/truffle/api/TruffleContext.Builder.html) that allow throwing custom guest exceptions when the new built context is cancelled, hard-exited, or closed and the corresponding exception is about to reach the outer context. In case the customization is not used and the new context is cancelled, hard-exited, or closed, Truffle newly throws an internal error.
    * Added [TruffleContext.Builder#onCancelled](https://www.graalvm.org/truffle/javadoc/com/oracle/truffle/api/TruffleContext.Builder.html#onCancelled-java.lang.Runnable-) that allows throwing a custom guest exception when the new context is cancelled.
    * Added [TruffleContext.Builder#onExited](https://www.graalvm.org/truffle/javadoc/com/oracle/truffle/api/TruffleContext.Builder.html#onExited-java.util.function.Consumer-) that allows throwing a custom guest exception when the new context is hard-exited.
    * Added [TruffleContext.Builder#onClosed](https://www.graalvm.org/truffle/javadoc/com/oracle/truffle/api/TruffleContext.Builder.html#onClosed-java.lang.Runnable-) that allows throwing a custom guest exception when the new context is closed.
* GR-35093 Deprecated `UnionAssumption`, use arrays of assumptions instead. Deprecated `NeverValidAssumption` and `AlwaysValidAssumption`, use `Assumption.NEVER_VALID` and `Assumption.ALWAYS_VALID` instead. Language implementations should avoid custom `Assumption` subclasses, they lead to performance degradation in the interpreter.
* GR-35093 Added `create()` constructor methods to profiles in `com.oracle.truffle.api.profiles` where appropriate to simplify use with Truffle DSL.


## Version 22.0.0
* Truffle DSL generated code now inherits all annotations on constructor parameters to the static create factory method.
* Added a [Message#getId()](https://www.graalvm.org/truffle/javadoc/com/oracle/truffle/api/library/Message.html#getId--) method returning a unique message id within a library.
* Added a [LibraryFactory#getMessages()](https://www.graalvm.org/truffle/javadoc/com/oracle/truffle/api/library/LibraryFactory.html#getMessages--) method returning a list of messages that the library provides.
*  Changed behavior of `RootNode#getCallTarget()` such that it lazily initializes its call target. This enforces a one-to-one relationship between root nodes and call targets, which avoids several problems, for example, with regard to instrumentation. As a consequence, `RootNode.setCallTarget()` and `TruffleRuntime#createCallTarget()` are deprecated now. Please use `RootNode#getCallTarget()` to access the call target of a root node from now on.
* In `TruffleLanguage.finalizeContext(Object)`, there is a new requirement for leaving all remaining unclosed inner contexts created by the language on all threads where the contexts are still active.
No active inner context is allowed after `TruffleLanguage.finalizeContext(Object)` returns. Not complying with this requirement will result in an internal error. Please note that inactive inner contexts are still closed implicitly by the parent context.
* Added `TruffleContext.closeExited(Node, int)` to hard exit an entered truffle context. See [the documentation](https://github.com/oracle/graal/blob/master/truffle/docs/Exit.md).
* Added `TruffleLanguage.exitContext(Object, ExitMode, int)` to allow languages perform actions before natural/hard context exit. Languages are encouraged to run all their shutdown hooks in exitContext instead of finalizeContext.
* Improved the output format for `engine.TraceCompilation` and `engine.TraceCompilationDetails`. See [Optimizing.md](https://github.com/oracle/graal/blob/master/truffle/docs/Optimizing.md) for details.
* Extended `HostObject` so that it exposes the `length` field and the `clone()` method of Java arrays as interop members. This can be disabled with `HostAccess.Builder.allowArrayAccess(false)`.
* Implicit cast checks are now generated in declaration order where the direct target type is always checked first. Languages implementations are encouraged to optimize their implicit cast declaration order by sorting them starting with the most frequently used type.
* When using the Static Object Model, storage classes can have precise object field types, not just `java.lang.Object`.
* Added `CompilerDirectives.hasNextTier()` to allow language implementations to control profiling in intermediate compilation tiers. In particular, `LoopNode.reportLoopCount()` should also be called in intermediate tiers as part of bytecode interpreters to improve last tier compilation.
* Introduced sharing layers. A sharing layer is a set of language instances that share code within one or more polyglot contexts. In previous versions language instances were shared individually whenever a new language context was created. Instead language instances are now reused for a new context if and only if the entire layer can be shared. A layer can be shared if all initialized languages of a layer support the same context policy and their options are compatible. Please note the following changes on observable language behavior:
    * For any executed Truffle node it can now be assumed that the current language instance will remain constant. This means that the language instance can always be safely stored in the AST even for nodes that are used through the interoperability protocol by other languages. It is still recommend to not store language instances in AST nodes, but use LanguageReferences instead to avoid additional memory footprint.
    * The method LanguageReference.get(Node), if called with an adopted and compilation final node, is now guaranteed to fold to a constant value during compilation.
    * TruffleLanguage.initializeMultipleContexts() is now guaranteed to be called prior to all created contexts of the same language instance. For existing languages this means that any assumption invalidated during initialization of multiple contexts can now become a regular boolean field. This should simplify language implementations as they no longer need to be able to change sharing mode after call targets were already loaded.
    * Language initialization will now fail if new language context is initialized and the language is incompatible to the sharing layer of the current context. For example, if sharing is enabled with a shared language already initialized, any new language with unsupported sharing will now fail to initialize. The recommended solution is to specify all required languages when creating the context in `Context.newBuilder(String...)`. 
    * The method `TruffleLanguage.areOptionsCompatible(OptionValues, OptionValues)` is now also called before the initialization of the first context of a language if sharing is enabled. This allows languages to enable/disable sharing based on a language specific option, and not just  statically. 
    * Language instances are no longer shared for inner contexts if sharing is not enabled for a context, even if the language instance would support sharing in principle. This change was necessary to avoid the need to initialize sharing after the first context was created.
    * More information on code sharing can be found in the [javadoc](https://www.graalvm.org/truffle/javadoc/com/oracle/truffle/api/TruffleLanguage.ContextPolicy.html).
* Added the `--engine.TraceCodeSharing` option that allows to log debug information on code sharing.
* Added the `--engine.ForceCodeSharing` and `--engine.DisableCodeSharing` option that allows to force enable and force disable code sharing. This option is useful for testing to enable or disable sharing across all contexts of a process.
* Removed deprecated in `ArityException`.
* Removed deprecated methods in `ArityException`.
* Removed deprecated object DSL processor that was deprecated for several releases. 
* Removed deprecated encapsulating node accessor methods in `NodeUtil`.
* Removed deprecated method `LoopNode.executeLoop`.
* Removed many deprecated methods in `TruffleLanguage`, `TruffleLanguage.Env` and `TruffleInstrument.Env`. All of which were already deprecated for at least four releases.
* Removed deprecated `GraphPrintVisitor`.

* Added new APIs to `com.oracle.truffle.api.frame.Frame` and `com.oracle.truffle.api.frame.FrameDescriptor`:
    * Added a new "namespace" of index-based slots in `Frame` that is defined during construction of the frame descriptor and cannot be changed afterwards, and that is accessed using `int` indexes instead of `FrameSlot`s.
    * Added a second new "namespace" of slots (called auxiliary slots) in `Frame` that can be added to the frame descriptor dynamically (and which only supports "object" slots).
    * In addition to `get.../set...` methods, the new API also supports `copy` and `swap` of frame slots.
    * The `FrameSlot`-based API methods in `Frame` and `FrameDescriptor` were deprecated.
    * `FrameSlotTypeException` is now an unchecked exception, which simplifies many APIs and removes the need for the `FrameUtil` class.
* Changes to the way frame slots are handled during partial evaluation:
    * Removed the `FrameClearPhase` - now clearing the frame slots in the "clear" intrinsics instead.
    * Added a new `FrameAccessVerificationPhase` that detects improper pairing of frame slot types at merges, inserts deopts and outputs a performance warning: frame slots can now change type freely and will still be optimized by the frame intrinsics optimization, as long as the types are compatible at merges (whereas frame slots used to be restricted to one primitive type in the whole compilation unit).
* Made conversion rules for passing values to native code through the Truffle NFI more lenient.
    * Passing a `double` to a parameter of type `float` is allowed, possibly losing precision.
    * Passing signed integers to parameters of type `uint*` and unsigned integers to parameters of type `sint*` is allowed.

## Version 21.3.0
* Added a `@GenerateWrapper.Ignore` annotation to prevent methods from being instrumented in wrapper classes.
* The native image `TruffleCheckBlackListedMethods` option was deprecated and replaced by the `TruffleCheckBlockListMethods` option.
* Added new [Static Object Model](https://www.graalvm.org/truffle/javadoc/com/oracle/truffle/api/staticobject/package-summary.html) APIs to represent the layout of objects that, once defined, do not change the number and the type of their properties. It is particularly well suited for, but not limited to, the implementation of the object model of static programming languages. For more information, read the [Javadoc](https://www.graalvm.org/truffle/javadoc/com/oracle/truffle/api/staticobject/package-summary.html) and the [tutorial](https://github.com/oracle/graal/blob/master/truffle/docs/StaticObjectModel.md).
* Removed deprecated engine options: `engine.CompilationThreshold` and `engine.InliningTruffleTierOnExpand`
* Added `BytecodeOSRNode` interface to support on-stack replacement (OSR) for bytecode interpreters. OSR can improve start-up performance by switching from interpreted code to compiled code in the middle of execution. It is especially effective for targets with long-running loops, which can get "stuck" running in the interpreter without OSR. Refer to the [Javadoc](https://www.graalvm.org/truffle/javadoc/com/oracle/truffle/api/nodes/BytecodeOSRNode.html) and the [OSR guide](https://github.com/oracle/graal/blob/master/truffle/docs/OnStackReplacement.md) for more details.
* Removed support to read language and instrument registrations from `META-INF/truffle` files. Recompiling the TruffleLanguage or TruffleInstrument using the Truffle annotation processor automatically migrates the language or instrument to the new behavior. Languages are already migrated if they were compiled with a version later or equal than 19.3.
* Added [SourceSectionFilter#includes](http://www.graalvm.org/truffle/javadoc/com/oracle/truffle/api/instrumentation/SourceSectionFilter.html##includes-com.oracle.truffle.api.nodes.RootNode-com.oracle.truffle.api.source.SourceSection-java.util.Set-).
* Added [FrameInstance#getCompilationTier](http://www.graalvm.org/truffle/javadoc/com/oracle/truffle/api/frame/FrameInstance.html#getCompilationTier--) and [FrameInstancel#isCompilationRoot](http://www.graalvm.org/truffle/javadoc/com/oracle/truffle/api/frame/FrameInstance.htmll#isCompilationRoot--)
* Added `InteropLibrary.isValidValue(Object)` and `InteropLibrary.isValidProtocolValue(Object)`.
* Added `TruffleContext.evalPublic(Node, Source)` and `TruffleContext.evalInternal(Node, Source)` that allow to evaluate sources in an inner context and access values of the inner context safely.
* Added `TruffleContext.Builder.initializeCreatorContext(boolean)` that allows to disable initialization of the language that created the inner context.
* Added the ability to share values between contexts. Guest languages can now use values of the polyglot embedding API using host interop. This no longer leads to invalid sharing errors.
* Added `ReflectionLibrary.getUncached` method.
* Removed deprecated `TruffleLanguage.Registration#mimeType()`. Split up MIME types into `TruffleLanguage.Registration#characterMimeTypes()` and `TruffleLanguage.Registration#byteMimeTypes()`.
* Added a new and improved way to access the current language context and language instance of the thread.
    * Language and context references can now be stored in static final fields. See the [javadoc](https://www.graalvm.org/truffle/javadoc/com/oracle/truffle/api/TruffleLanguage.ContextReference.html) for the new intended usage.
    * All thread local lookups have an efficient implementation on HotSpot and SubstrateVM, interpreted and compiled, eliminating the need to ever cache the value in the AST.
    * Using a compilation final node passed as parameter, the context and language value can be constant folded if it is known that only one language or context instance can exist.
    * Deprecated all other means of accessing the current context: `TruffleLanguage.getCurrentContext(Class)`, `RootNode.getCurrentContext(Class)`, `ContextReference.get()`, `Node.lookupContextReference(Class)` and `@CachedContext`.
    * Deprecated all other means of accessing the current language: `TruffleLanguage.getCurrentLanguage(Class)`,  `LanguageReference.get()`, `Node.lookupLanguageReference(Class)` and `@CachedLanguage`.
* Removed deprecated `TruffleLanguage.getContextReference()`.
* Added `--engine.TraceDeoptimizeFrame` to trace frame deoptimizations due to `FrameInstance#getFrame(READ_WRITE|MATERIALIZE)`.
* Added loop condition profiling to `LoopNode`, so the `RepeatingNode` no longer needs to profile or inject the loop count. Language implementations should remove loop condition profiles from their repeating nodes since they are redundant now.
* Added `ThreadLocalAction` constructor that allows to configure recurring thread local actions to be performed repeatedly. This allows to build debug tooling that need to gather information in every safepoint poll of a thread.
* Added `ExecuteTracingSupport` interface that allows tracing the calls to `execute` methods of a `Node`. 
* Changed `--engine.InstrumentExceptionsAreThrown` to true by default and deprecated [EventContext#createError](https://www.graalvm.org/truffle/javadoc/com/oracle/truffle/api/instrumentation/EventContext.html#createError-java.lang.RuntimeException-) without replacement. Instrument exception are now thrown by default and observable by the guest language application.
* `TruffleLanguage.Env#getPublicTruffleFile(URI)` and `TruffleLanguage.Env#getInternalTruffleFile(URI)` have been fixed to behave as specified and throw `UnsupportedOperationException` instead of `FileSystemNotFoundException`.
* Added `LibraryFactory.getMessages()` to allow to enumerate all messages of a library.
* Added `Engine.newBuilder(String...)` that also allows to restrict the permitted languages of an engine. The permitted languages of an engine are inherited by all created contexts.

## Version 21.2.0
* Added `TypeDescriptor.subtract(TypeDescriptor)` creating a new `TypeDescriptor` by removing the given type from a union or intersection type.
* Added `CompilerDirectives.blackhole(value)` which can be helpful for benchmarking.
* Added `TruffleLanguage#Env.registerOnDispose(Closeable)` registering `Closeable`s for automatic close on context dispose.
* Added `RootNode#countsTowardsStackTraceLimit()`, replacing `RootNode#isInternal()` as the criterion that determines whether a frame with the given root node counts towards the stack trace limit.
* Added `engine.UsePreInitializedContext` option which can be used to disable usage of pre-initialized context.
* Added `MemoryFence`: provides methods for fine-grained control of memory ordering.
* `ValueProfile.createEqualityProfile()` was deprecated without replacement. `Object.equals(Object)` cannot safely be used on compiled code paths. Use the Truffle Specialization DSL instead to implement caches with equality semantics. Making `Object.equals(Object)` reachable as runtime compiled method will mark too many equals implementations reachable for runtime compilation in a native image.
* Methods annotated with `@Fallback`  of the Truffle specialization DSL now support `@Cached`, `@CachedContext`, `@CachedLanguage`, `@Bind` and dispatched `@CachedLibrary` parameters.
* Deprecated and added methods to support expected arity ranges in `ArityException` instances. Note that the replacement methods now include more strict validations.
* `DebugValue` methods `hashCode()` and `equals()` provide result of the interop `identityHashCode` and `isIdentical` calls on the corresponding guest objects, respectively.
* Enabled by default the traversing compilation queue with dynamic thresholds, see `--engine.TraversingCompilationQueue`, `--engine.DynamicCompilationThresholds`, `--engine.DynamicCompilerThresholdsMinScale`, `--engine.DynamicCompilerThresholdsMinNormalLoad` and `--engine.DynamicCompilerThresholdsMaxNormalLoad`.
* Added `LoopConditionProfile#create()` as an alias of `createCountingProfile()` so it can be used like `@Cached LoopConditionProfile loopProfile`.
* Enabled by default the traversing compilation queue with dynamic thresholds. See [the documentation](https://github.com/oracle/graal/blob/master/truffle/docs/TraversingCompilationQueue.md) for more information.
* Changed behavior of parameterized `Function<Object, Object>` conversion such that an `Object[]` argument is passed through to the guest function as a single array argument. Both raw `Function` and `Function<Object[], Object>` treat an `Object[]` as an array of arguments, like before.
* Added `TruffleContext.pause()` and `TruffleContext.resume(Future<Void>)` to pause and resume execution for a truffle context, respectively.
* Added `DebuggerSession.createPrimitiveValue()` to create a `DebugValue` from a primitive value. Use it instead of `DebugValue.set(primitiveValue)` which is now deprecated.
* Added support for iterators and hash maps to `DebugValue`. The added methods wraps the respective methods of `InteropLibrary`.
* Added support for Truffle libraries to be prepared for AOT. See `ExportLibrary.useForAOT` or the `AOTTutorial` java class for further details.
* The Specialization DSL now generates code to throw an `AssertionError` if a `@Shared` and `@Cached` parameter returns a non-null value and is used in a guard. The `null` state is reserved for the uninitialized state.
* Changed `TruffleLanguage.disposeContext`. In case the underlying polyglot context is being cancelled, `TruffleLanguage.disposeContext` is called even if `TruffleLanguage.finalizeContext` throws a TruffleException or a ThreadDeath exception.

## Version 21.1.0
* Added methods into `Instrumenter` that create bindings to be attached later on. Added `EventBinding.attach()` method.
* Added `TruffleContext.isCancelling()` to check whether a truffle context is being cancelled.
* Added `TruffleInstrument.Env.calculateContextHeapSize(TruffleContext, long, AtomicBoolean)` to calculate the heap size retained by a a context.
* Added `ContextsListener.onLanguageContextCreate`, `ContextsListener.onLanguageContextCreateFailed`, `ContextsListener.onLanguageContextInitialize`, and `ContextsListener.onLanguageContextInitializeFailed`  to allow instruments to listen to language context creation start events, language context creation failure events, language context initialization start events, and language context initialization failure events, respectively.
* Added `CompilerDirectives.isExact(Object, Class)` to check whether a value is of an exact type. This method should be used instead of the `value != null && value.getClass() == exactClass` pattern.
* Added `Frame.clear(FrameSlot)`. This allows the compiler to reason about the liveness of local variables. Languages are recommended to use it when applicable.
* Added `@GenerateAOT` to support preparation for AOT specializing nodes. Read the [AOT tutorial](https://github.com/oracle/graal/blob/master/truffle/docs/AOT.md) to get started with Truffle and AOT compilation.
* Profiles now can be disabled using `Profile.disable()` and reset using `Profile.reset()`.
* Added `--engine.CompileAOTOnCreate` option to trigger AOT compilation on call target create.
* Added new messages to `InteropLibrary` for interacting with buffer-like objects:
    * Added `hasBufferElements(Object)` that returns  `true` if this object supports buffer messages.
    * Added `isBufferWritable(Object)` that returns `true` if this object supports writing buffer elements.
    * Added `getBufferSize(Object)` to return the size of this buffer.
    * Added `readBufferByte(Object, long)`, `readBufferShort(Object, ByteOrder, long)`, `readBufferInt(Object, ByteOrder, long)`, `readBufferLong(Object, ByteOrder, long)`, `readBufferFloat(Object, ByteOrder, long)`  and `readBufferDouble(Object, ByteOrder, long)` to read a primitive from this buffer at the given index.
    * Added `writeBufferByte(Object, long, byte)`, `writeBufferShort(Object, ByteOrder, long, short)`, `writeBufferInt(Object, ByteOrder, long, int)`, `writeBufferLong(Object, ByteOrder, long, long)`, `writeBufferFloat(Object, ByteOrder, long, float)`  and `writeBufferDouble(Object, ByteOrder, long, double)` to write a primitive in this buffer at the given index (supported only if `isBufferWritable(Object)` returns `true`).
* Added `Shape.getLayoutClass()` as a replacement for `Shape.getLayout().getType()`. Returns the DynamicObject subclass provided to `Shape.Builder.layout`.
* Changed the default value of `--engine.MultiTier` from `false` to `true`. This should significantly improve the warmup time of Truffle interpreters.
* The native image build fails if a method known as not suitable for partial evaluation is reachable for runtime compilation. The check can be disabled by the `-H:-TruffleCheckBlackListedMethods` native image option.
* Added `ExactMath.truncate(float)` and `ExactMath.truncate(double)` methods to remove the decimal part (round toward zero) of a float or of a double respectively. These methods are intrinsified.
* Added `SuspendedEvent.prepareUnwindFrame(DebugStackFrame, Object)` to support forced early return values from a debugger.
* Added `DebugScope.convertRawValue(Class<? extends TruffleLanguage<?>>, Object)` to enable wrapping a raw guest language object into a DebugValue.
* Added new messages to the `InteropLibrary` to support iterables and iterators:
	* Added `hasIterator(Object)` that allows to specify that the receiver is an iterable.
    * Added `getIterator(Object)` to return the iterator for an iterable receiver.
    * Added `isIterator(Object)` that allows to specify that the receiver is an iterator.
    * Added `hasIteratorNextElement(Object)`  that allows to specify that the iterator receiver has element(s) to return by calling the `getIteratorNextElement(Object)` method.
    * Added `getIteratorNextElement(Object)` to return the current iterator element.
* Added `TruffleContext.leaveAndEnter(Node, Supplier)` to wait for another thread without triggering multithreading.
* Removed deprecated `TruffleLanguage.Env.getTruffleFile(String)`, `TruffleLanguage.Env.getTruffleFile(URI)` methods.
* Deprecated CompilationThreshold for prefered LastTierCompilationThreshold and SingleTierCompilationThreshold.
* Added new features to the DSL `@NodeChild` annotation:
    * Added `implicit` and `implicitCreate` attributes to allow implicit creation of child nodes by the parent factory method.
    * Added `allowUncached` and `uncached` attributes to allow using `@NodeChild` with `@GenerateUncached`.
* Added `TruffleLanguage.Env#getTruffleFileInternal(String, Predicate<TruffleFile>)` and `TruffleLanguage.Env#getTruffleFileInternal(URI, Predicate<TruffleFile>)` methods performing the guest language standard libraries check using a supplied predicate. These methods have a better performance compared to the `TruffleLanguage.Env#getInternalTruffleFile(String)` and `TruffleLanguage.Env#getInternalTruffleFile(URI)` as the guest language standard libraries check is performed only for files in the language home when IO is not enabled by the Context.
* Added `TruffleLanguage.Env.getLogger(String)` and `TruffleLanguage.Env.getLogger(Class<?>)` creating a context-bound logger. The returned `TruffleLogger` always uses a logging handler and options from Env's context and does not depend on being entered on any thread.
* Added new messages to the `InteropLibrary` to support hash maps:
	* Added `hasHashEntries(Object)` that allows to specify that the receiver provides hash entries.
	* Added `getHashSize(Object)` to return hash entries count.
	* Added `isHashEntryReadable(Object, Object)` that allows to specify that mapping for the given key exists and is readable.
	* Added `readHashValue(Object, Object)` to read the value for the specified key.
	* Added `readHashValueOrDefault(Object, Object, Object)` to read the value for the specified key or to return the default value when the mapping for the specified key does not exist.
	* Added `isHashEntryModifiable(Object, Object)` that allows to specify that mapping for the specified key exists and is writable.
	* Added `isHashEntryInsertable(Object, Object)` that allows to specify that mapping for the specified key does not exist and is writable.
	* Added `isHashEntryWritable(Object, Object)` that allows to specify that mapping is either modifiable or insertable.
	* Added `writeHashEntry(Object, Object, Object)` associating the specified value with the specified key.
	* Added `isHashEntryRemovable(Object, Object)` that allows to specify that mapping for the specified key exists and is removable.
	* Added `removeHashEntry(Object, Object)` removing the mapping for a given key.
	* Added `isHashEntryExisting(Object, Object)` that allows to specify that that mapping for a given key is existing.
	* Added `getHashEntriesIterator(Object)` to return the hash entries iterator.
    * Added `getHashKeysIterator(Object)` to return the hash keys iterator.
    * Added `getHashValuesIterator(Object)` to return the hash values iterator.
* Added `TypeDescriptor.HASH` and `TypeDescriptor.hash(TypeDescriptor, TypeDescriptor)` representing hash map types in the TCK.
* Added support for Truffle safepoints and thread local actions. See `TruffleSafepoint` and `ThreadLocalAction`. There is also a [tutorial](https://github.com/oracle/graal/blob/master/truffle/docs/Safepoints.md) that explains how to adopt and use in language or tool implementations.
* Make the Truffle NFI more modular.
    * Provide option `--language:nfi=none` for disabling native access via the Truffle NFI in native-image even if the NFI is included in the image (e.g. as dependency of another language).
    * Moved `trufflenfi.h` header from the JDK root include directory into the NFI language home (`languages/nfi/include`).

## Version 21.0.0
* If an `AbstractTruffleException` is thrown from the `ContextLocalFactory`, `ContextThreadLocalFactory` or event listener, which is called during the context enter, the exception interop messages are executed without a context being entered. The event listeners called during the context enter are:
    * `ThreadsActivationListener.onEnterThread(TruffleContext)`
    * `ThreadsListener.onThreadInitialized(TruffleContext, Thread)`
    * `TruffleInstrument.onCreate(Env)`
    * `TruffleLanguage.isThreadAccessAllowed(Thread, boolean)`
    * `TruffleLanguage.initializeMultiThreading(Object)`
    * `TruffleLanguage.initializeThread(Object, Thread)`
* Added `HostCompilerDirectives` for directives that guide the host compilations of Truffle interpreters.
    * `HostCompilerDirectives.BytecodeInterpreterSwitch` - to denote methods that contain the instruction-dispatch switch in bytecode interpreters
    * `HostCompilerDirectives.BytecodeInterpreterSwitchBoundary` - to denote methods that do not need to be inlined into the bytecode interpreter switch
* Truffle DSL generated nodes are no longer limited to 64 state bits. Use these state bits responsibly.
* Added support for explicitly selecting a host method overload using the signature in the form of comma-separated fully qualified parameter type names enclosed by parentheses (e.g. `methodName(f.q.TypeName,java.lang.String,int,int[])`).
* Changed the default value of `--engine.MultiTier` from `false` to `true`. This should significantly improve the warmup time of Truffle interpreters.
* Deprecated and added methods to support expected arity ranges in `ArityException` instances. Note that the replacement methods now include more strict validations.


## Version 20.3.0
* Added `RepeatingNode.initialLoopStatus` and `RepeatingNode.shouldContinue` to allow defining a custom loop continuation condition.
* Added new specialization utility to print detailed statistics about specialization instances and execution count. See [Specialization Statistics Tutorial](https://github.com/oracle/graal/blob/master/truffle/docs/SpecializationHistogram.md) for details on how to use it.
* Added new specialization compilation mode that ignores "fast path" specializations and generates calls only to "slow path" specializations. This mode is intended for testing purposes to increase tests coverage. See [Specialization testing documentation](https://github.com/oracle/graal/blob/master/truffle/docs/SpecializationTesting.md) for more details.
* Added [TruffleFile.readSymbolicLink](https://www.graalvm.org/truffle/javadoc/com/oracle/truffle/api/TruffleFile.html#readSymbolicLink--) method to read the symbolic link target.
* Added [ReportPolymorphism.Megamorphic](http://www.graalvm.org/truffle/javadoc/com/oracle/truffle/api/dsl/ReportPolymorphism.Megamorphic.html) annotation for expressing the "report only megamorphic specializations" use case when reporting polymorphism.
* Added new flags to inspect expansion during partial evaluation: `--engine.TraceMethodExpansion=truffleTier`, `--engine.TraceNodeExpansion=truffleTier`, `--engine.MethodExpansionStatistics=truffleTier` and `--engine.NodeExpansionStatistics=truffleTier`. Language implementations are encouraged to run with these flags enabled and investigate their output for unexpected results. See [Optimizing.md](https://github.com/oracle/graal/blob/master/truffle/docs/Optimizing.md) for details.
* Enabled by default the elastic allocation of Truffle compiler threads depending on the number of available processors, in both JVM and native modes. The old behavior, 1 or 2 compiler threads, can be explicitly enabled with `--engine.CompilerThreads=0`.
* Added `ThreadsActivationListener` to listen to thread enter and leave events in instruments.
* Added `TruffleInstrument.Env.getOptions(TruffleContext)` to retrieve context specific options for an instrument and `TruffleInstrument.getContextOptions()` to describe them. This is useful if an instrument wants to be configured per context. 
* Added `TruffleContext.isClosed()` to check whether a  truffle context is already closed. This is useful for instruments.
* Added `TruffleContext.closeCancelled` and `TruffleContext.closeResourceExhausted`  to allow instruments and language that create inner contexts to cancel the execution of a context.
* Added `TruffleContext.isActive` in addition to `TruffleContext.isEntered` and improved their documentation to indicate the difference.
* Added `ContextsListener.onContextResetLimit` to allow instruments to listen to context limit reset events from the polyglot API.
* All instances of `TruffleContext` accessible from instruments can now be closed by the instrument. Previously this was only possible for creators of the TruffleContext instance.
* Added the ability to create context and context thread locals in languages and instruments. See [ContextLocal](https://www.graalvm.org/truffle/javadoc/com/oracle/truffle/api/ContextLocal.html) and [ContextThreadLocal](https://www.graalvm.org/truffle/javadoc/com/oracle/truffle/api/ContextThreadLocal.html) for details.
* Removed the hard "maximum node count" splitting limit controlled by `TruffleSplittingMaxNumberOfSplitNodes` as well as the option itself.
* Removed polymorphism reporting from `DynamicObjectLibrary`. If the language wants to report polymorphism for a property access, it should do so manually using a cached specialization.
* The `iterations` for `LoopNode.reportLoopCount(source, iterations)` must now be >= 0.
* Added [NodeLibrary](https://www.graalvm.org/truffle/javadoc/com/oracle/truffle/api/interop/NodeLibrary.html), which provides guest language information associated with a particular Node location, local scope mainly and [TruffleLanguage.getScope](https://www.graalvm.org/truffle/javadoc/com/oracle/truffle/api/TruffleLanguage.html#getScope-C-) and [TruffleInstrument.Env.getScope](https://www.graalvm.org/truffle/javadoc/com/oracle/truffle/api/instrumentation/TruffleInstrument.Env.html#getScope-com.oracle.truffle.api.nodes.LanguageInfo-), which provides top scope object of a guest language.
* Deprecated com.oracle.truffle.api.Scope class and methods in TruffleLanguage and TruffleInstrument.Env, which provide the scope information through that class.
* Added scope information into InteropLibrary: [InteropLibrary.isScope](https://www.graalvm.org/truffle/javadoc/com/oracle/truffle/api/interop/InteropLibrary.html#isScope-java.lang.Object-), [InteropLibrary.hasScopeParent](https://www.graalvm.org/truffle/javadoc/com/oracle/truffle/api/interop/InteropLibrary.html#hasScopeParent-java.lang.Object-) and [InteropLibrary.getScopeParent](https://www.graalvm.org/truffle/javadoc/com/oracle/truffle/api/interop/InteropLibrary.html#getScopeParent-java.lang.Object-)
* Added utility method to find an instrumentable parent node [InstrumentableNode.findInstrumentableParent](https://www.graalvm.org/truffle/javadoc/com/oracle/truffle/api/instrumentation/InstrumentableNode.html#findInstrumentableParent-com.oracle.truffle.api.nodes.Node-).
* Deprecated `DebugScope.getArguments()` without replacement. This API was added without use-case.
* Added the [RootNode.isTrivial](https://www.graalvm.org/truffle/javadoc/com/oracle/truffle/api/nodes/RootNode.html#isTrivial) method, for specifying root nodes that are always more efficient to inline than not to.
* Added [ByteArraySupport](https://www.graalvm.org/truffle/javadoc/com/oracle/truffle/api/memory/ByteArraySupport.html): a helper class providing safe multi-byte primitive type accesses from byte arrays.
* Added a new base class for Truffle exceptions, see [AbstractTruffleException](https://www.graalvm.org/truffle/javadoc/com/oracle/truffle/api/exception/AbstractTruffleException.html). The original `TruffleException` has been deprecated. Added new interop messages for exception handling replacing the deprecated `TruffleException` methods.
* Added new messages to `InteropLibrary` related to exception handling:
    * Added `getExceptionType(Object)` that allows to specify the type of an exception, e.g. PARSE_ERROR. 
    * Added `isExceptionIncompleteSource(Object)` allows to specify whether the parse error contained unclosed brackets.
    * Added `getExceptionExitStatus(Object)` allows to specify the exit status of an exception of type EXIT.
    * Added `hasExceptionCause(Object)` and `getExceptionCause(Object)` to return the cause of this error
    * Added `hasExceptionStackTrace(Object)` and `getExceptionStackTrace(Object)` to return the guest stack this of this error. 
    * Added `hasExceptionMessage(Object)` and `getExceptionMessage(Object)` to provide an error message of the error.
    * Added `hasExecutableName(Object)` and `getExecutableName(Object)` to provide a method name similar to what was provided in `RootNode.getName()` but for executable objects.
    * Added `hasDeclaringMetaObject(Object)` and `getDeclaringMetaObject(Object)` to provide the meta object of the function. 
* Language implementations are recommended to perform the following steps to upgrade their exception implementation:
    * Convert non-internal guest language exceptions to `AbstractTruffleException`, internal errors should be refactored to no longer implement `TruffleException`.
    * Export new interop messages directly on the `AbstractTruffleException` subclass if necessary. Consider exporting `getExceptionType(Object)`, `getExceptionExitStatus(Object)` and `isExceptionIncompleteSource(Object)`. For other interop messages the default implementation should be sufficient for most use-cases. Consider using `@ExportLibrary(delegateTo=...)` to forward to a guest object stored inside of the exception.
    * Rewrite interop capable guest language try-catch nodes to the new interop pattern for handling exceptions. See `InteropLibrary#isException(Object)` for more information. 
    * Implement the new method `RootNode.translateStackTraceElement` which allows guest languages to transform stack trace elements to accessible guest objects for other languages.
    * Consider making executable interop objects of the guest language implement `InteropLibrary.hasExecutableName(Object)` and `InteropLibrary.hasDeclaringMetaObject(Object)`.
    * Make exception printing in the guest language use `InteropLibrary.getExceptionMessage(Object)`, `InteropLibrary.getExceptionCause(Object)` and `InteropLibrary.getExceptionStackTrace(Object)` for foreign exceptions to print them in the style of the language.
    * Make all exports of `InteropLibrary.throwException(Object)` throw an instance of `AbstractTruffleException`. This contract will be enforced in future versions when `TruffleException` will be removed.
    * Attention: Since [AbstractTruffleException](https://www.graalvm.org/truffle/javadoc/com/oracle/truffle/api/exception/AbstractTruffleException.html) is an abstract base class, not an interface, the exceptions the Truffle NFI throws do not extend UnsatisfiedLinkError anymore. This is an incompatible change for guest languages that relied on the exact exception class. The recommended fix is to catch AbstractTruffleException instead of UnsatisfiedLinkError.
* Added [TruffleInstrument.Env.getEnteredContext](https://www.graalvm.org/truffle/javadoc/com/oracle/truffle/api/instrumentation/TruffleInstrument.Env.html#getEnteredContext--) returning the entered `TruffleContext`.
* Added [DebuggerSession.setShowHostStackFrames](https://www.graalvm.org/truffle/javadoc/com/oracle/truffle/api/debug/DebuggerSession.html#setShowHostStackFrames-boolean-) and host `DebugStackFrame` and `DebugStackTraceElement`. This is useful for debugging of applications that use host interop.
* All Truffle Graal runtime options (-Dgraal.) which were deprecated in GraalVM 20.1 are removed. The Truffle runtime options are no longer specified as Graal options (-Dgraal.). The Graal options must be replaced by corresponding engine options specified using [polyglot API](https://www.graalvm.org/truffle/javadoc/org/graalvm/polyglot/Engine.Builder.html#option-java.lang.String-java.lang.String-).
* Deprecated the `com.oracle.truffle.api.object.dsl` API without replacement. The migration path is to use `DynamicObject` subclasses with the `com.oracle.truffle.api.object` API.
* A node parameter now needs to be provided to TruffleContext.enter() and TruffleContext.leave(Object). The overloads without node parameter are deprecated. This is useful to allow the runtime to compile the enter and leave code better if a node is passed as argument. 
* Added [DebuggerSession.suspendHere](https://www.graalvm.org/truffle/javadoc/com/oracle/truffle/api/debug/DebuggerSession.html#suspendHere-com.oracle.truffle.api.nodes.Node-) to suspend immediately at the current location of the current execution thread.
* Added [RootNode.prepareForAOT](https://www.graalvm.org/truffle/javadoc/com/oracle/truffle/api/nodes/RootNode.html#prepareForAOT) that allows to initialize root nodes for compilation that were not yet executed.
* Removed deprecation for `RootNode.getLanguage(Class<?>)`, it is still useful to efficiently access the associated language of a root node.
* Block node partial compilation is no longer eagerly triggered but only when the `--engine.MaximumGraalNodeCount` limit was reached once for a call target.
* Lifted the restriction that the dynamic type of a `DynamicObject` needs to be an instance of `ObjectType`, allowing any non-null object. Deprecated `Shape.getObjectType()` that has been replaced by `Shape.getDynamicType()`.
* Added [TruffleLanguage.Env.createHostAdapterClass](https://www.graalvm.org/truffle/javadoc/com/oracle/truffle/api/TruffleLanguage.Env.html#createHostAdapterClass-java.lang.Class:A-) to allow extending a host class and/or interfaces with a guest object via a generated host adapter class (JVM only).
* Deprecated the old truffle-node-count based inlining heuristic and related options (namely InliningNodeBudget and LanguageAgnosticInlining).
* Added `@GenerateLibrary.pushEncapsulatingNode()` that allows to configure whether encapsulating nodes are pushed or popped.

## Version 20.2.0
* Added new internal engine option `ShowInternalStackFrames` to show internal frames specific to the language implementation in stack traces.
* Added new identity APIs to `InteropLibrary`:
    * `hasIdentity(Object receiver)` to find out whether an object specifies identity
	* `isIdentical(Object receiver, Object other, InteropLibrary otherLib)` to compare the identity of two object
	* `isIdenticalOrUndefined(Object receiver, Object other)` export to specify the identity of an object.
	* `identityHashCode(Object receiver)` useful to implement maps that depend on identity.
* Added `TriState` utility class represents three states TRUE, FALSE and UNDEFINED.
* Added `InteropLibrary.getUncached()` and `InteropLibrary.getUncached(Object)` short-cut methods for convenience.
* Enabled by default the new inlining heuristic in which inlining budgets are based on Graal IR node counts and not Truffle Node counts.
* Added `ConditionProfile#create()` as an alias of `createBinaryProfile()` so it can be used like `@Cached ConditionProfile myProfile`. 
* Improved `AssumedValue` utility class: Code that reads the value but can not constant fold it does not need to deopt when the value changes.
* A `TruffleFile` for an empty path is no more resolved to the current working directory.
* Added [`SourceBuilder.canonicalizePath(boolean)`](https://www.graalvm.org/truffle/javadoc/com/oracle/truffle/api/source/Source.SourceBuilder.html) to control whether the `Source#getPath()` should be canonicalized.
* Deprecated and renamed `TruffleFile.getMimeType` to [TruffleFile.detectMimeType](https://www.graalvm.org/truffle/javadoc/com/oracle/truffle/api/TruffleFile.html#detectMimeType--). The new method no longer throws `IOException` but returns `null` instead.
* The languages are responsible for stopping and joining the stopped `Thread`s in the [TruffleLanguage.finalizeContext](https://www.graalvm.org/truffle/javadoc/com/oracle/truffle/api/TruffleLanguage.html#finalizeContext-C-).
* Added Truffle DSL `@Bind` annotation to common out expression for use in guards and specialization methods.
* Added the ability to disable adoption for DSL cached expressions with type node using `@Cached(value ="...", weak = true)`.
* Added an option not to adopt the parameter annotated by @Cached, using `@Cached(value ="...", adopt = false)`.
* Added `TruffleWeakReference` utility to be used on partial evaluated code paths instead of the default JDK `WeakReference`.
* Removed deprecated API in `com.oracle.truffle.api.source.Source`. The APIs were deprecated in 19.0.
* Added `CompilerDirectives.shouldNotReachHere()` as a short-cut for languages to indicate that a path should not be reachable neither in compiled nor interpreted code paths.
* All subclasses of `InteropException` do no longer provide a Java stack trace. They are intended to be thrown, immediately caught by the caller and not re-thrown. As a result they can now be allocated on compiled code paths and do no longer require a `@TruffleBoundary` or `transferToInterpreterAndInvalidate()` before use. Languages are encouraged to remove `@TruffleBoundary` annotations or leading `transferToInterpreterAndInvalidate()` method calls before interop exceptions are thrown. 
* All `InteropException` subclasses now offer a new `create` factory method to provide a cause. This cause should only be used if user provided guest application code caused the problem.
* The use of `InteropException.initCause` is now deprecated for performance reasons. Instead pass the cause when the `InteropException` is constructed. The method `initCause` will throw `UnsupportedOperationException` in future versions. Please validate all calls to `Throwable.initCause` for language or tool implementation code.
* Added [TruffleFile.isSameFile](https://www.graalvm.org/truffle/javadoc/com/oracle/truffle/api/TruffleFile.html#isSameFile-com.oracle.truffle.api.TruffleFile-java.nio.file.LinkOption...-) method to test if two `TruffleFile`s refer to the same physical file.
* Added new `EncapsulatingNodeReference` class to lookup read and write the current encapsulating node. Deprecated encapsulating node methods in `NodeUtil`.
* Added support for subclassing `DynamicObject` so that guest languages can directly base their object class hierarchy on it, add fields, and use `@ExportLibrary` on subclasses. Guest language object classes should implement `TruffleObject`.
* Added new [DynamicObjectLibrary](https://www.graalvm.org/truffle/javadoc/com/oracle/truffle/api/object/DynamicObjectLibrary.html) API for accessing and mutating properties and the shape of `DynamicObject` instances. This is the recommended API from now on. Other, low-level property access APIs will be deprecated and removed in a future release.

## Version 20.1.0
* Added `@GenerateLibrary(dynamicDispatchEnabled = false)` that allows to disable dynamic dispatch semantics for a library. The default is `true`.
* Added ability to load external default exports for libraries using a service provider. See `GenerateLibrary(defaultExportLookupEnabled = true)`.
* The use of `@NodeField` is now permitted in combination with `@GenerateUncached`, but it throws UnsupportedOperationException when it is used.
* It is now possible to specify a setter with `@NodeField`. The generated field then will be mutable.
* Removed deprecated interoperability APIs that were deprecated in 19.0.0. 
* Removed deprecated instrumentation APIs that were deprecated in 0.33
* The `PerformanceWarningsAreFatal` and `TracePerformanceWarnings` engine options take a comma separated list of performance warning types. Allowed warning types are `call` to enable virtual call warnings, `instanceof` to enable virtual instance of warnings and `store` to enables virtual store warnings. There are also `all` and `none` types to enable (disable) all performance warnings.
* Added [DebugValue#getRawValue()](https://www.graalvm.org/truffle/javadoc/com/oracle/truffle/api/debug/DebugValue.html) for raw guest language object lookup from same language.
* Added [DebugStackFrame#getRawNode()](https://www.graalvm.org/truffle/javadoc/com/oracle/truffle/api/debug/DebugStackFrame.html) for root node lookup from same language.
* Added [DebugException#getRawException()](https://www.graalvm.org/truffle/javadoc/com/oracle/truffle/api/debug/DebugException.html) for raw guest language exception lookup from same language.
* Added [DebugStackFrame#getRawFrame()](https://www.graalvm.org/truffle/javadoc/com/oracle/truffle/api/debug/DebugStackFrame.html) for underlying frame lookup from same language.
* Added `TruffleInstrument.Env.getPolyglotBindings()` that replaces now deprecated `TruffleInstrument.Env.getExportedSymbols()`.
* Added `@ExportLibrary(transitionLimit="3")` that allows the accepts condition of exported libraries to transition from true to false for a library created for a receiver instance. This is for example useful to export messages for array strategies. 
* Added `CompilationFailureAction` engine option which deprecates `CompilationExceptionsArePrinted `, `CompilationExceptionsAreThrown`, `CompilationExceptionsAreFatal` and `PerformanceWarningsAreFatal` options.
* Added `TreatPerformanceWarningsAsErrors` engine option which deprecates the `PerformanceWarningsAreFatal` option. To replace the `PerformanceWarningsAreFatal` option use the `TreatPerformanceWarningsAsErrors` with `CompilationFailureAction` set to `ExitVM`.
* Added `bailout` into performance warning kinds used by `TracePerformanceWarnings`, `PerformanceWarningsAreFatal` and `CompilationExceptionsAreFatal` options.
* Added [Option.deprecationMessage](https://www.graalvm.org/truffle/javadoc/com/oracle/truffle/api/Option.html#deprecationMessage--) to set the option deprecation reason.
* `engine.Mode` is now a supported option and no longer experimental.
* Added new meta-data APIs to `InteropLibrary`:
	* `has/getLanguage(Object receiver)` to access the original language of an object.
	* `has/getSourceLocation(Object receiver)` to access the source location of an object (e.g. of function or classes).
	* `toDisplayString(Object receiver, boolean allowsSideEffect)` to produce a human readable string.
	* `has/getMetaObject(Object receiver)` to access the meta-object of an object.
	* `isMetaObject(Object receiver)` to find out whether an object is a meta-object (e.g. Java class)
	* `getMetaQualifiedName(Object receiver)` to get the qualified name of the meta-object
	* `getMetaSimpleName(Object receiver)` to get the simple name of a the meta-object
	* `isMetaInstance(Object receiver, Object instance)` to check whether an object is an instance of a meta-object.
* Added `TruffleLanguage.getLanguageView` that allows to wrap values to add language specific information for primitive and foreign values.
* Added `TruffleLanguage.getScopedView` that allows to wrap values to add scoping and visibility to language values.
* Added `TruffleInstrument.Env.getScopedView` and `TruffleInstrument.Env.getLanguageView` to access language and scoped views from instruments.
* Added `TruffleInstrument.Env.getLanguageInfo` to convert language classes to `LanguageInfo`.
* Deprecated `TruffleLanguage.findMetaObject`, `TruffleLanguage.findSourceLocation`, `TruffleLanguage.toString` and `TruffleLanguage.isObjectOfLanguage`. Use the new interop APIs and language views as replacement.
* Added support for the value conversions of [DebugValue](https://www.graalvm.org/truffle/javadoc/com/oracle/truffle/api/debug/DebugValue.html) that provide the same functionality as value conversions on [Value](https://www.graalvm.org/sdk/javadoc/org/graalvm/polyglot/Value.html).
* Added [DebugValue#toDisplayString](https://www.graalvm.org/truffle/javadoc/com/oracle/truffle/api/debug/DebugValue.html#toDisplayString--) to convert the value to a language-specific string representation.
* Deprecated `DebugValue#as`, other conversion methods should be used instead.
* Clarify [InteropLibrary](https://www.graalvm.org/truffle/javadoc/com/oracle/truffle/api/interop/InteropLibrary.html) javadoc documentation of message exceptions. [UnsupportedMessageException](https://www.graalvm.org/truffle/javadoc/com/oracle/truffle/api/interop/UnsupportedMessageException.html) is thrown when the operation is never supported for the given receiver type. In other cases [UnknownIdentifierException](https://www.graalvm.org/truffle/javadoc/com/oracle/truffle/api/interop/UnknownIdentifierException.html) or [InvalidArrayIndexException](https://www.graalvm.org/truffle/javadoc/com/oracle/truffle/api/interop/InvalidArrayIndexException.html) are thrown.
* Added [TruffleLanguage.Env.initializeLanguage](https://www.graalvm.org/truffle/javadoc/com/oracle/truffle/api/TruffleLanguage.Env.html#initializeLanguage-com.oracle.truffle.api.nodes.LanguageInfo-) method to force language initialization.
* Values of `NAME` properties of [ReadVariableTag](https://www.graalvm.org/truffle/javadoc/com/oracle/truffle/api/instrumentation/StandardTags.ReadVariableTag.html#NAME) and [WriteVariableTag](https://www.graalvm.org/truffle/javadoc/com/oracle/truffle/api/instrumentation/StandardTags.WriteVariableTag.html#NAME) extended to allow an object or an array of objects with name and source location.
* Added support for asynchronous stack traces: [TruffleLanguage.Env.getAsynchronousStackDepth()](https://www.graalvm.org/truffle/javadoc/com/oracle/truffle/api/TruffleLanguage.Env.html#getAsynchronousStackDepth--), [RootNode.findAsynchronousFrames()](https://www.graalvm.org/truffle/javadoc/com/oracle/truffle/api/nodes/RootNode.html#findAsynchronousFrames-com.oracle.truffle.api.frame.Frame-), [TruffleInstrument.Env.setAsynchronousStackDepth()](https://www.graalvm.org/truffle/javadoc/com/oracle/truffle/api/instrumentation/TruffleInstrument.Env.html#setAsynchronousStackDepth-int-), [TruffleStackTrace.getAsynchronousStackTrace()](https://www.graalvm.org/truffle/javadoc/com/oracle/truffle/api/TruffleStackTrace.html#getAsynchronousStackTrace-com.oracle.truffle.api.CallTarget-com.oracle.truffle.api.frame.Frame-), [DebuggerSession.setAsynchronousStackDepth()](https://www.graalvm.org/truffle/javadoc/com/oracle/truffle/api/debug/DebuggerSession.html#setAsynchronousStackDepth-int-), [SuspendedEvent.getAsynchronousStacks()](https://www.graalvm.org/truffle/javadoc/com/oracle/truffle/api/debug/SuspendedEvent.html#getAsynchronousStacks--), [DebugException.getDebugAsynchronousStacks()](https://www.graalvm.org/truffle/javadoc/com/oracle/truffle/api/debug/DebugException.html#getDebugAsynchronousStacks--).

## Version 20.0.0
* Add [Layout#dispatch()](https://www.graalvm.org/truffle/javadoc/com/oracle/truffle/api/object/dsl/Layout.html#dispatch--) to be able to generate override of `ObjectType#dispatch()` method in the generated inner \*Type class.
* Deprecated engine options engine.InvalidationReprofileCount and engine.ReplaceReprofileCount. They no longer have any effect. There is no longer reprofiling after compilation. 
* Added [DebuggerSession.{suspend(), suspendAll,resume()}](https://www.graalvm.org/truffle/javadoc/com/oracle/truffle/api/debug/DebuggerSession.html) to allow suspending and resuming threads.
* Add new loop explosion mode [LoopExplosionKind#FULL_UNROLL_UNTIL_RETURN](https://www.graalvm.org/truffle/javadoc/com/oracle/truffle/api/nodes/ExplodeLoop.LoopExplosionKind.html#FULL_UNROLL_UNTIL_RETURN), which can be used to duplicate loop exits during unrolling until function returns.
* The default [LoopExplosionKind](https://www.graalvm.org/truffle/javadoc/com/oracle/truffle/api/nodes/ExplodeLoop.LoopExplosionKind.html) for `@ExplodeLoop` changed from `FULL_UNROLL` to `FULL_UNROLL_UNTIL_RETURN`, which we believe is more intuitive. We recommend reviewing your usages of `@ExplodeLoop`, especially those with `return`, `break` and `try/catch` in the loop body as those might duplicate more code than before.
* The `TruffleCheckNeverPartOfCompilation` option when building a native image is now enabled by default, ensuring `neverPartOfCompilation()` is not reachable for runtime compilation. Use `CompilerDirectives.bailout()` if you want to test when a compilation fails, otherwise avoid `neverPartOfCompilation()` in code reachable for runtime compilation (e.g., by using `@TruffleBoundary`).
* The `DirectoryStream` created by a relative `TruffleFile` passes relative `TruffleFile`s into the `FileVisitor`, even when an explicit [current working directory was set](https://www.graalvm.org/truffle/javadoc/com/oracle/truffle/api/TruffleLanguage.Env.html#setCurrentWorkingDirectory-com.oracle.truffle.api.TruffleFile-).
* Added `DebuggerTester.startExecute()` that allows to execute an arbitrary sequence of commands on the background thread.
* Time specification in `InteropLibrary` relaxed to allow a fixed timezone when no date is present.
* `TruffleLogger.getLogger` throws an `IllegalArgumentException` when given `id` is not a valid language or instrument id.
* [Node#getEncapsulatingSourceSection()](https://www.graalvm.org/truffle/javadoc/com/oracle/truffle/api/nodes/Node.html#getEncapsulatingSourceSection--) is no longer a fast-path method, because `getSourceSection()` is not fast-path.
* The algorithm used to generate a unique [URI](https://www.graalvm.org/truffle/javadoc/com/oracle/truffle/api/source/Source.html#getURI--) for a `Source` built without an `URI` was changed to SHA-256.
* Added [ExportLibrary.delegateTo](https://www.graalvm.org/truffle/javadoc/com/oracle/truffle/api/library/ExportLibrary.html#delegateTo--) attribute that allows to delegate all messages of a library to value of a final delegate field. This can be used in combination with `ReflectionLibrary` to improve the ability to build wrappers.
* `ReadVariableTag` and `WriteVariableTag` added to [StandardTags](https://www.graalvm.org/truffle/javadoc/com/oracle/truffle/api/instrumentation/StandardTags.html).

* Truffle TCK now checks that instrumentable nodes are not used in the context of a Library.
* Getter to check whether [TruffleContext](https://www.graalvm.org/truffle/javadoc/com/oracle/truffle/api/TruffleContext.html#isEntered--) is activated or not.
* All Truffle Graal runtime options (-Dgraal.) will be deprecated with 20.1. The Truffle runtime options are no longer specified as Graal options (-Dgraal.). The Graal options must be replaced by corresponding engine options specified using [polyglot API](https://www.graalvm.org/truffle/javadoc/org/graalvm/polyglot/Engine.Builder.html#option-java.lang.String-java.lang.String-). The `TRUFFLE_STRICT_OPTION_DEPRECATION` environment variable can be used to detect usages of deprecated Graal options. When the `TRUFFLE_STRICT_OPTION_DEPRECATION` is set to `true` and the deprecated Graal option is used the Truffle runtime throws an exception listing the used deprecated options and corresponding replacements.


## Version 19.3.0
* Added ability to obtain an [Internal Truffle File](https://www.graalvm.org/truffle/javadoc/com/oracle/truffle/api/TruffleLanguage.Env.html#getInternalTruffleFile-java.lang.String-). The internal file is located in the language home directories and it's readable even when IO is not allowed by the Context.
* Deprecated `TruffleLanguage.Env.getTruffleFile` use [getInternalTruffleFile](https://www.graalvm.org/truffle/javadoc/com/oracle/truffle/api/TruffleLanguage.Env.html#getInternalTruffleFile-java.lang.String-) for language standard library files located in language home or [getPublicTruffleFile](https://www.graalvm.org/truffle/javadoc/com/oracle/truffle/api/TruffleLanguage.Env.html#getPublicTruffleFile-java.lang.String-) for user files.
* Added primitive specializations to `CompilerAsserts.partialEvaluationConstant()`.
* Added the new `execute` method to `LoopNode`, which allows loops to return values.
* Added support for temporary [files](https://www.graalvm.org/truffle/javadoc/com/oracle/truffle/api/TruffleLanguage.Env.html#createTempFile-com.oracle.truffle.api.TruffleFile-java.lang.String-java.lang.String-java.nio.file.attribute.FileAttribute...-) and [directories](https://www.graalvm.org/truffle/javadoc/com/oracle/truffle/api/TruffleLanguage.Env.html#createTempDirectory-com.oracle.truffle.api.TruffleFile-java.lang.String-java.nio.file.attribute.FileAttribute...-).
* Threads created by the embedder may now be collected by the GC before they can be [disposed](https://www.graalvm.org/truffle/javadoc/com/oracle/truffle/api/TruffleLanguage.html#disposeThread-C-java.lang.Thread-). If languages hold onto thread objects exposed via `initializeThread` they now need to do so with `WeakReference` to avoid leaking thread instances.
* Support boolean literals in DSL expressions used in [@Specialization](https://www.graalvm.org/truffle/javadoc/com/oracle/truffle/api/dsl/Specialization) and [@Cached](https://www.graalvm.org/truffle/javadoc/com/oracle/truffle/api/dsl/Cached) fields.
* Added standard [block node](https://www.graalvm.org/truffle/javadoc/com/oracle/truffle/api/nodes/BlockNode.html) for language implementations. Using the block node allows the optimizing runtime to split big blocks into multiple compilation units. This optimization may be enabled using `--engine.PartialBlockCompilation` (on by default) and configured using `--engine.PartialBlockCompilationSize` (default 3000).
* Added new experimental inlining heuristic in which inlining budgets are based on Graal IR node counts and not Truffle Node counts. Enable with `-Dgraal.TruffleLanguageAgnosticInlining=true`.
* Deprecated `DynamicObject#isEmpty()`, `DynamicObject#size()`; use `Shape#getPropertyCount()` instead.
* Deprecated `Shape#getPropertyList(Pred)`, `Shape#getKeyList(Pred)`, `Shape#hasTransitionWithKey(Object)`, `Shape.Allocator#locationForValue(Object, EnumSet)` without replacement.
* Added [Scope.Builder#rootInstance(Object)](https://www.graalvm.org/truffle/javadoc/com/oracle/truffle/api/Scope.Builder.html#rootInstance-java.lang.Object-), [Scope#getRootInstance()](https://www.graalvm.org/truffle/javadoc/com/oracle/truffle/api/Scope.html#getRootInstance--) and [DebugScope#getRootInstance()](https://www.graalvm.org/truffle/javadoc/com/oracle/truffle/api/debug/DebugScope.html#getRootInstance--) to provide an instance of guest language representation of the root node (e.g. a guest language function).
* Debugger breakpoints can be restricted to a particular root instance via [Breakpoint.Builder#rootInstance(DebugValue)](https://www.graalvm.org/truffle/javadoc/com/oracle/truffle/api/debug/Breakpoint.Builder.html#rootInstance-com.oracle.truffle.api.debug.DebugValue-) and found later on via [DebugValue#getRootInstanceBreakpoints()](https://www.graalvm.org/truffle/javadoc/com/oracle/truffle/api/debug/DebugValue.html#getRootInstanceBreakpoints--).
* Deprecated `TruffleLanguage.getContextReference()` as this method is inefficient in many situations. The most efficient context lookup can be achieved knowing the current AST in which it is used by calling `Node.lookupContextReference(Class)`.
* Truffle languages and instruments no longer create `META-INF/truffle` files, but generate service implementations for [TruffleLanguage.Provider](https://www.graalvm.org/truffle/javadoc/com/oracle/truffle/api/TruffleLanguage.Provider.html) and [TruffleInstrument.Provider](https://www.graalvm.org/truffle/javadoc/com/oracle/truffle/api/instrumentation/TruffleInstrument.Provider.html) automatically. Recompiling the TruffleLanguage using the Truffle annotation processor automatically migrates the language.
* The Truffle DSL processor jar no longer requires the Truffle API or Graal SDK as a dependency. 
* Added interop messages for guest language exception objects: [InteropLibrary#isException(Object)](https://www.graalvm.org/truffle/javadoc/com/oracle/truffle/api/interop/InteropLibrary.html#isException-java.lang.Object-) and [InteropLibrary#throwException(Object)](https://www.graalvm.org/truffle/javadoc/com/oracle/truffle/api/interop/InteropLibrary.html#throwException-java.lang.Object-).
* [TruffleLanguage.patchContext](https://www.graalvm.org/truffle/javadoc/com/oracle/truffle/api/TruffleLanguage.html#patchContext-C-com.oracle.truffle.api.TruffleLanguage.Env-) is invoked for all languages whose contexts were created during context pre-initialization. Originally the `patchContext`  was invoked only for languages with initialized contexts.

## Version 19.2.0
* Added sub-process output (error output) [redirection into OutputStream](https://www.graalvm.org/truffle/javadoc/org/graalvm/polyglot/io/ProcessHandler.Redirect.html#stream-java.io.OutputStream-).
* Added `RootNode.getQualifiedName()` for a better distinction when printing stack traces. Languages are encouraged to implement it, in case it differs from the root name.
* Added methods to identify date, time, timezone, instant and duration values in `InteropLibrary` and TCK `TypeDescriptor`.
* Added ability to read the default time zone from the language Environment with `Env.getTimeZone()`.
* Deprecated `Env.parse` and added replacement APIs `Env.parseInternal` and `Env.parsePublic`. The new API requires to differentiate between parse calls that were invoked by the guest language user and those which are part of the internal language semantics. The separation avoids accidentally exposing access to internal languages. 
* Deprecated `Env.getLanguages()` and added replacement APIs `Env.getInternalLanguages()` and `Env.getPublicLanguages()`. 
* Added [Source.newBuilder(Source)](https://www.graalvm.org/truffle/javadoc/com/oracle/truffle/api/source/Source.html#newBuilder-com.oracle.truffle.api.source.Source-) that inherits Source properties from an existing Source.
* Added [RootBodyTag](https://www.graalvm.org/truffle/javadoc/com/oracle/truffle/api/instrumentation/StandardTags.RootBodyTag.html).

## Version 19.1.0
* `@GenerateUncached` is now inherited by subclasses.
* `NodeFactory` now supports `getUncachedInstance` that returns the uncached singleton.  
* Introduced Truffle process sandboxing. Added a [TruffleLanguage.Env.newProcessBuilder](https://www.graalvm.org/truffle/javadoc/com/oracle/truffle/api/TruffleLanguage.Env.html#newProcessBuilder-java.lang.String...-) method creating a new [TruffleProcessBuilder](https://www.graalvm.org/truffle/javadoc/com/oracle/truffle/api/io/TruffleProcessBuilder.html) to configure and start a new sub-process.
* Added support for reading environment variables, use [TruffleLanguage.Env.getEnvironment](https://www.graalvm.org/truffle/javadoc/com/oracle/truffle/api/TruffleLanguage.Env.html#getEnvironment--) to obtain process environment variables.
* `NodeFactory` now supports `getUncachedInstance` that returns the uncached singleton. 
* `@GenerateUncached` can now be used in combination with `@NodeChild` if execute signatures for all arguments are present.
* Removed deprecated automatic registration of the language class as a service.
* The [LanguageProvider](https://www.graalvm.org/truffle/javadoc/org/graalvm/polyglot/tck/LanguageProvider.html#createIdentityFunctionSnippet-org.graalvm.polyglot.Context-) can override the default verfication of the TCK `IdentityFunctionTest`.
* Removed deprecated and misspelled method `TruffleStackTrace#getStacktrace`.
* Removed deprecated methods`TruffleStackTraceElement#getStackTrace` and `TruffleStackTraceElement#fillIn` (use methods of `TruffleStackTrace` instead).
* `SlowPathException#fillInStackTrace` is now `final`.
* Added an ability to read a [path separator](https://www.graalvm.org/truffle/javadoc/com/oracle/truffle/api/TruffleLanguage.Env.html#getPathSeparator--) used to separate filenames in a path list.
* `@TruffleBoundary` methods that throw but are not annotated with `@TruffleBoundary(transferToInterpreterOnException=false)` will now transfer to the interpreter only once per `CallTarget` (compilation root).
* Added [TruffleFile.setAttribute](https://www.graalvm.org/truffle/javadoc/com/oracle/truffle/api/TruffleFile.html#setAttribute-com.oracle.truffle.api.TruffleFile.AttributeDescriptor-T-java.nio.file.LinkOption...-) to allow languages to set file attributes.

## Version 19.0.0
* Renamed version 1.0.0 to 19.0.0

## Version 1.0.0 RC15
* This version includes a major revision of the Truffle Interoperability APIs. Most existing APIs for Truffle Interoperability were deprecated. The compatiblity layer may cause significant performance reduction for interoperability calls. 
	* Please see the [Interop Migration Guide](https://github.com/oracle/graal/blob/master/truffle/docs/InteropMigration.md) for an overview and individual `@deprecated` javadoc tags for guidance.
	* Deprecated classes `ForeignAccess`, `Message`, `MessageResolution`, `Resolve` and `KeyInfo`. 
	* The following methods got deprecated:
		* `InteropException.raise`, with libraries there should be no need to convert checked exceptions to runtime exceptions.
		* `TruffleObject.getForeignAccess()`.
	* Introduced new classes: `InteropLibrary` and `InvalidArrayIndexException`.
	* Added `ObjectType.dispatch` to configure the dynamic dispatch and deprecated `ObjectType.getForeignAccessFactory`.
* Added Truffle Library API that allows language implementations to use polymorphic dispatch for receiver types with support for implementation specific caching/profiling with support for uncached dispatch. 
	* Please see the [Truffle Library Tutorial](https://github.com/oracle/graal/blob/master/truffle/docs/TruffleLibraries.md) for further details.
	* Introduced new package: `com.oracle.truffle.api.library`.
* Added `@GenerateUncached` to allow the generation of uncached Truffle DSL nodes accessible via the new static generated method`getUncached()`.
	* Set the default value for @Cached to `"create()"`. This allows `@Cached` to be used without attribute.
	* Added `@Cached(uncached="")` to specify the expression to use for the uncached node.
	* Added `@Cached(allowUncached=true)` to allow the cached expression to be reused as uncached expression. Only necessary if the cached expression is not trivial or there is no `getUncached()` static method in the node.
	* Added `@Cached#parameters` to allow to share the parameter specification for the cached and uncached version of a node.
	* Added `getUncached()` method to the following classes:
        - BranchProfile 
        - ByteValueProfile
        - ConditionProfile
        - DoubleValueProfile
        - FloatValueProfile
        - IntValueProfile 
        - LongValueProfile
        - LoopConditionProfile
        - PrimitiveValueProfile
        - ValueProfile
        - IndirectCallNode
* Truffle DSL can now properly handle checked exceptions in execute methods and specializations.
* Truffle DSL now guarantees to adopt nodes before they are executed in guards. Previously, nodes used in guards were only adopted for their second cached invocation.
* Added `@Cached.Shared` to allow sharing of cached values between specialization and exported Truffle Library methods.
* Added `Node.isAdoptable()` that allows `Node.getParent()` to always remain `null` even if the node is adopted by a parent. This allows to share nodes statically and avoid the memory leak for the parent reference.
* Added `NodeUtil.getCurrentEncapsulatingNode` to access the current encapsulating node in nodes that are not adoptable.
* Added the `Assumption.isValidAssumption` method that allows for simpler checking of assumptions in generated code. 
* Added Truffle DSL option `-Dtruffle.dsl.ignoreCompilerWarnings=true|false`, to ignore Truffle DSL compiler warnings. This is useful and recommended to be used for downstream testing.
* Added `@CachedContext` and `@CachedLanguage` for convenient language and context lookup in specializations or exported methods.
* Added `Node.lookupContextReference(Class)` and `Node.lookupLanguageReference(Class)` that allows for a more convenient lookup.
* Deprecated `RootNode.getLanguage(Class)`, the new language references should be used instead.
* Added `TruffleFile` aware file type detector
    - Added [TruffleFile.FileTypeDetector SPI](https://www.graalvm.org/truffle/javadoc/com/oracle/truffle/api/TruffleFile.FileTypeDetector.html) to detect a file MIME type and a file encoding. A language registering `FileTypeDetector` has to support all the MIME types recognized by the registered detector.
    - Added [TruffleFile.getMimeType method](https://www.graalvm.org/truffle/javadoc/com/oracle/truffle/api/TruffleFile.html#getMimeType--) to obtain a `TruffleFile` MIME type.
    - Added a possibility to set an [encoding in SourceBuilder](https://www.graalvm.org/truffle/javadoc/com/oracle/truffle/api/source/Source.SourceBuilder.html#encoding-java.nio.charset.Charset-)
    - The [Source builders](https://www.graalvm.org/truffle/javadoc/com/oracle/truffle/api/source/Source.html) are sandboxed for files and file URLs.
    - Removed usage of NIO `FileTypeDetector` for MIME type detection, language implementations have to migrate to `TruffleFile.FileTypeDetector`.
* TruffleFile's paths from image building time are translated in image execution time into new paths using Context's FileSystem. The absolute paths pointing to files in language homes in image generation time are resolved using image execution time language homes.
* Added [Env.isPolylgotAccessAllowed()](https://www.graalvm.org/truffle/javadoc/com/oracle/truffle/api/TruffleLanguage.Env.html#isPolyglotAccessAllowed--) to check whether polyglot access (e.g. access to polyglot builtins) is allowed.
* The methods `Env.getPolyglotBindings()` and `Env.importSymbol` and `Env.exportSymbol` now throw a `SecurityException` if polyglot access not allowed.
* Added `DebugValue.isNull()` to check for null values, `DebugValue.execute()` to be able to execute values and `DebugValue.asString()` to get the String from String values.
* Added the [TruffleFile.getAttribute](https://www.graalvm.org/truffle/javadoc/com/oracle/truffle/api/TruffleFile.html#getAttribute-com.oracle.truffle.api.TruffleFile.AttributeDescriptor-java.nio.file.LinkOption...-) method to read a single file's attribute and [TruffleFile.getAttributes] (https://www.graalvm.org/truffle/javadoc/com/oracle/truffle/api/TruffleFile.html#getAttributes-java.util.Collection-java.nio.file.LinkOption...-) method to read file's attributes as a bulk operation.

## Version 1.0.0 RC14
* Removed some deprecated elements:
    - EventBinding.getFilter
    - TruffleLanguage ParsingRequest.getFrame and ParsingRequest.getLocation
    - LoopCountReceiver
    - EventContext.parseInContext
    - NativeLibraryDescriptor.getBindings
    - Instrumenter.attachFactory and Instrumenter.attachListener
    - SuppressFBWarnings
    - TruffleBoundary.throwsControlFlowException
    - DebuggerTester.startEval
    - ExactMath.exact methods
    - TruffleInstrument.toString
    - TruffleInstrument.findMetaObject
    - TruffleInstrument.findSourceLocation
    - constructor of JSONStringBuilder
    - constructor of JSONHelper
    - constructor of CompilerDirectives
    - constructor of ExactMath
    - constructor of Truffle
    - constructor of NodeUtil
    - TruffleException.isTimeout
    - TruffleGraphBuilderPlugins.registerUnsafeLoadStorePlugins
    - TypedObject
    - Node.getLanguage
    - TVMCI.findLanguageClass
    - ExecutionContext and RootNode.getExecutionContext
    - FrameAccess.NONE
    - RootNode.setCalltarget
    - DirectCallNode.call and IndirectCallNode.call
    - FrameInstance.getFrame
    - Node.getAtomicLock
    - ExplodeLoop.merge
    - AcceptMessage
    - RootNode.reportLoopCount
    - GraalTruffleRuntime.getQueuedCallTargets
    - PrimitiveValueProfile.exactCompare
    - BranchProfile.isVisited
    - DebugStackFrame.iterator and DebugStackFrame.getValue
* The [@Option](http://www.graalvm.org/truffle/javadoc/com/oracle/truffle/api/Option.html) annotation can now specify the [stability](https://www.graalvm.org/truffle/javadoc/org/graalvm/options/OptionStability.html) of an option.
* Fixed the case of the method [`TruffleStackTrace.getStacktrace`](https://www.graalvm.org/truffle/javadoc/com/oracle/truffle/api/TruffleStackTrace.html#getStacktrace-java.lang.Throwable-) to `TruffleStackTrace.getStackTrace`.
* Added a getter for [name separator](https://www.graalvm.org/truffle/javadoc/com/oracle/truffle/api/TruffleLanguage.Env.html#getFileNameSeparator--) used by `TruffleFile`'s paths.
* Added support for receiver object in a frame's Scope: [Scope.Builder receiver(String, Object)](https://www.graalvm.org/truffle/javadoc/com/oracle/truffle/api/Scope.Builder.html#receiver-java.lang.String-java.lang.Object-), [Scope.getReceiver()](https://www.graalvm.org/truffle/javadoc/com/oracle/truffle/api/Scope.html#getReceiver--), [Scope.getReceiverName()](https://www.graalvm.org/truffle/javadoc/com/oracle/truffle/api/Scope.html#getReceiverName--) and [DebugScope.getReceiver()](https://www.graalvm.org/truffle/javadoc/com/oracle/truffle/api/debug/DebugScope.html#getReceiver--).
* Added [engine bound TruffleLogger for instruments](file:///Users/tom/Projects/graal/tzezula/graal/truffle/javadoc/com/oracle/truffle/api/instrumentation/TruffleInstrument.Env.html#getLogger-java.lang.String-). The engine bound logger can be used by threads executing without any context.

## Version 1.0.0 RC13
* Added [Debugger.getSessionCount()](https://www.graalvm.org/truffle/javadoc/com/oracle/truffle/api/debug/Debugger.html#getSessionCount--) to return the number of active debugger sessions.
* The [TruffleFile.getName()](https://www.graalvm.org/truffle/javadoc/com/oracle/truffle/api/TruffleFile.html#getName--) returns `null` for root directory.
* `TruffleLanguage` can [register additional services](https://www.graalvm.org/truffle/javadoc/com/oracle/truffle/api/TruffleLanguage.Env.html#registerService-java.lang.Object-). This change also deprecates the automatic registration of the language class as a service.
* Enabled the [experimental monomorphization heuristic](https://github.com/oracle/graal/blob/master/truffle/docs/splitting/) as default. Old heuristic still available as legacy, but will be removed soon.
* Added [TypeDescriptor.instantiable(instanceType, vararg, parameterTypes)](https://www.graalvm.org/truffle/javadoc/org/graalvm/polyglot/tck/TypeDescriptor.html#instantiable-org.graalvm.polyglot.tck.TypeDescriptor-boolean-org.graalvm.polyglot.tck.TypeDescriptor...-) into TCK to support instantiable types.
* The name of an [@Option](http://www.graalvm.org/truffle/javadoc/com/oracle/truffle/api/Option.html) can now start with a lowercase letter.
* Allowed navigation from host class to host symbol (companion object for static members) via the synthetic member `"static"`.
* Moved `getStackTrace` and `fillIn` from [TruffleStackTraceElement](https://www.graalvm.org/truffle/javadoc/com/oracle/truffle/api/TruffleStackTraceElement.html) to [TruffleStackTrace](https://www.graalvm.org/truffle/javadoc/com/oracle/truffle/api/TruffleStackTrace.html).




## Version 1.0.0 RC12
* Fixed: [Env.asHostException()](https://www.graalvm.org/truffle/javadoc/com/oracle/truffle/api/TruffleLanguage.Env.html#asHostException-java.lang.Throwable-) should throw an `IllegalArgumentException` if the provided value is not a host exception.
* Changed host exceptions' [getExceptionObject()](https://www.graalvm.org/truffle/javadoc/com/oracle/truffle/api/TruffleException.html#getExceptionObject--) to return the original host exception object.

## Version 1.0.0 RC11
* `Source` can be created from a relative `TruffleFile`.
* `Source` can be created without content using `Source.CONTENT_NONE` constant.
* `SourceSection` can be created from line/column information by [Source.createSection(startLine,startColumn,endLine,endColumn)](http://www.graalvm.org/truffle/javadoc/com/oracle/truffle/api/source/Source.html#createSection-int-int-int-int-).
* Added [SourceSection.hasLines()](http://www.graalvm.org/truffle/javadoc/com/oracle/truffle/api/source/SourceSection.html#hasLines--), [SourceSection.hasColumns()](http://www.graalvm.org/truffle/javadoc/com/oracle/truffle/api/source/SourceSection.html#hasColumns--) and [SourceSection.hasCharIndex()](http://www.graalvm.org/truffle/javadoc/com/oracle/truffle/api/source/SourceSection.html#hasCharIndex--) to distinguish which positions are defined and which are not.
* `DebuggerSession` [accepts source-path](http://www.graalvm.org/truffle/javadoc/com/oracle/truffle/api/debug/DebuggerSession.html#setSourcePath-java.lang.Iterable-) for source [resolution](http://www.graalvm.org/truffle/javadoc/com/oracle/truffle/api/debug/DebuggerSession.html#resolveSource-com.oracle.truffle.api.source.Source-).
* Added Java interop support for string to primitive type conversion.

## Version 1.0.0 RC10
* Added support for setting current working directory for TruffleFiles, see [Env.setCurrentWorkingDirectory](http://www.graalvm.org/truffle/javadoc/com/oracle/truffle/api/TruffleLanguage.Env.html#setCurrentWorkingDirectory-com.oracle.truffle.api.TruffleFile-)
* Removed deprecated `TruffleLanguage.Env.newSourceBuilder`.
* Added `TruffleLanguage.Env.isPreInitialization` method to determine whether the context is being pre-initialized.
* Added `ArrayUtils` API providing additional array and/or string operations that may be intrinsified by the compiler.
* Added a possibility to obtain a [relative URI](http://www.graalvm.org/truffle/javadoc/com/oracle/truffle/api/TruffleFile.html#toRelativeUri--) for a relative `TruffleFile`.
* Added `ForeignAccess.createAccess` method taking a [supplier of language check node](http://www.graalvm.org/truffle/javadoc/com/oracle/truffle/api/interop/ForeignAccess.html#createAccess-com.oracle.truffle.api.interop.ForeignAccess.StandardFactory-java.util.function.Supplier-), deprecated the `ForeignAccess.create` method with languageCheck `RootNode` parameter.

## Version 1.0.0 RC9

* Added support for setting the `ThreadGroup` and `stackSize` on truffle thread creation in `TruffleLanguage.Env.createThread`.
* Added `Instrumenter.lookupExecutionEventNode()` to find an execution event node inserted at the node's location by an event binding.
* Added `SourceElement.ROOT` and `StepConfig.suspendAnchors()` to tune debugger stepping.
* Added `KeyInfo.READ_SIDE_EFFECTS` and `KeyInfo.WRITE_SIDE_EFFECTS` to inform about side-effects of READ/WRITE messages.
* Added `DebugValue.hasReadSideEffects()` and `DebugValue.hasWriteSideEffects()` to test for side-effects of reading or writing the value.

## Version 1.0.0 RC8

* Added `SuspendedEvent.setReturnValue` to change the return value of the currently executed source location.
* Deprecated `FrameSlot#getIndex` without replacement.
* Added `TruffleInstrument.Env.startServer()` to get a virtual message-based server provided via `MessageTransport` service.
* Added `TruffleFile.relativize`, `TruffleFile.startsWith`, `TruffleFile.endsWith`, `TruffleFile.createLink`,  `TruffleFile.createSymbolicLink`, `TruffleFile.getOwner`, `TruffleFile.getGroup`, `TruffleFile.newDirectoryStream`, `TruffleFile.visit`, `TruffleFile.copy` methods.

## Version 1.0.0 RC7

* Truffle was relicensed from GPLv2 with CPE to Universal Permissive License (UPL).
* Made all Truffle DSL annotations retention policy CLASS instead of RUNTIME. Reflecting DSL annotations at runtime is no longer possible. It is recommended to use `@Introspectable` instead.

* Removed deprecated FrameDescriptor#shallowCopy (deprecated since 1.0.0 RC3).
* Removed deprecated FrameSlot#getFrameDescriptor (deprecated since 1.0.0 RC3).

## Version 1.0.0 RC6

* Added support for byte based sources:
	* Byte based sources may be constructed using a `ByteSequence` or from a `TruffleFile` or `URL`. Whether sources are interpreted as character or byte based sources depends on the specified language.
	* `Source.hasBytes()` and `Source.hasCharacters()` may be used to find out whether a source is character or byte based.
	* Added `Source.getBytes()` to access the contents of byte based sources.
	* `TruffleLanguage.Registration.mimeType` is now deprecated in favor of `TruffleLanguage.Registration.byteMimeTypes` and `TruffleLanguage.Registration.characterMimeTypes`.
	* Added `TruffleLanguage.Registration.defaultMimeType` to define a default MIME type. This is mandatory if a language specifies more than one MIME type.
* `TruffleLanguage.Registration.id()` is now mandatory for all languages and reserved language ids will now be checked by the annotation processor.
* Deprecated Source builders and aligned them with polyglot source builders.
	* e.g. `Source.newBuilder("chars").name("name").language("language").build()` can be translated to `Source.newBuilder("language", "chars", "name").build()`
	* This is a preparation step for removing Truffle source APIs in favor of polyglot Source APIs in a future release.
* Deprecated `Source.getInputStream()`. Use `Source.getCharacters()` or `Source.getBytes()` instead.
* Deprecated `TruffleLanguage.Env.newSourceBuilder(String, TruffleFile)`. Use  `Source.newBuilder(String, TruffleFile)` instead.
* Added `Source.findLanguage` and `Source.findMimeType` to resolve languages and MIME types.
* The method `Source.getMimeType()` might now return `null`. Source builders now support `null` values for `mimeType(String)`.
* A `null` source name will no longer lead to an error but will be translated to `Unnamed`.
* Added `TruffleFile.normalize` to allow explicit normalization of `TruffleFile` paths. `TruffleFile` is no longer normalized by default.
* Added `Message#EXECUTE`, `Message#INVOKE`, `Message#NEW`.
* Deprecated `Message#createExecute(int)`, `Message#createInvoke(int)`, `Message#createNew(int)` as the arity argument is no longer needed. Jackpot rules available (run `mx jackpot --apply`).
* Removed APIs for deprecated packages: `com.oracle.truffle.api.vm`, `com.oracle.truffle.api.metadata`, `com.oracle.truffle.api.interop.java`
* Removed deprecated class `TruffleTCK`.
* Debugger API methods now throw [DebugException](http://www.graalvm.org/truffle/javadoc/com/oracle/truffle/api/debug/DebugException.html) on language failures.
* Deprecated API methods that use `java.beans` package in [AllocationReporter](http://www.graalvm.org/truffle/javadoc/com/oracle/truffle/api/instrumentation/AllocationReporter.html) and [Debugger](http://www.graalvm.org/truffle/javadoc/com/oracle/truffle/api/debug/Debugger.html). New add/remove listener methods were introduced as a replacement.
* [FrameDescriptor](http://www.graalvm.org/truffle/javadoc/com/oracle/truffle/api/frame/FrameDescriptor.html) no longer shares a lock with a RootNode.

## Version 1.0.0 RC5

* Added `TruffleLanguage.Env.isHostFunction`.
* Added Java interop support for converting executable values to legacy functional interfaces without a `@FunctionalInterface` annotation.
* Added `TruffleLogger.getLogger(String)` to obtain the root loger of a language or instrument.
* Introduced per language [context policy](http://www.graalvm.org/truffle/javadoc/com/oracle/truffle/api/TruffleLanguage.ContextPolicy.html). Languages are encouraged to configure the most permissive policy that they can support.
* Added `TruffleLanguage.areOptionsCompatible` to allow customization of the context policy based on options.
* Changed default context policy from SHARED to EXCLUSIVE, i.e. there is one exclusive language instance per polyglot or inner context by default. This can be configured by the language
using the [context policy](http://www.graalvm.org/truffle/javadoc/com/oracle/truffle/api/TruffleLanguage.ContextPolicy.html).
* TruffleInstrument.Env.lookup(LanguagInfo, Class) now requires to be entered in a context for the current thread.
* Removed deprecated FindContextNode (deprecated since 0.25).
* All languages now need to have a public zero argument constructor. Using a static singleton field is no longer supported.
* Renamed and changed the return value of the method for TruffleLanguage.initializeMultiContext to TruffleLanguage.initializeMultipleContexts. The original method remains but is now deprecated.
* Added [SourceSectionFilter#includes](http://www.graalvm.org/truffle/javadoc/com/oracle/truffle/api/instrumentation/SourceSectionFilter.html#includes-com.oracle.truffle.api.nodes.Node-)
* Deprecating `FrameSlot#getKind` and `FrameSlot#setKind` in favor of `FrameDescriptor#getFrameSlotKind` and `FrameDescriptor#setFrameSlotKind`.
* The `FrameDescriptor` is now thread-safe from the moment it is first passed to a RootNode constructor.
  * The list returned by [FrameDescriptor#getSlots](http://www.graalvm.org/truffle/javadoc/com/oracle/truffle/api/frame/FrameDescriptor.html#getSlots--) no longer reflects future changes in the FrameDescriptor. This is an incompatible change.
  * The set returned by [FrameDescriptor#getIdentifiers](http://www.graalvm.org/truffle/javadoc/com/oracle/truffle/api/frame/FrameDescriptor.html#getIdentifiers--) no longer reflects future changes in the FrameDescriptor. This is an incompatible change.
* Added [LanguageInfo#isInteractive](http://www.graalvm.org/truffle/javadoc/com/oracle/truffle/api/nodes/LanguageInfo.html#isInteractive--)
* Added [DebugStackFrame#getLanguage](http://www.graalvm.org/truffle/javadoc/com/oracle/truffle/api/debug/DebugStackFrame.html#getLanguage--)

## Version 1.0.0 RC3

* Removed deprecated ResultVerifier.getDefaultResultVerfier.
* Deprecated `com.oracle.truffle.api.frame.FrameDescriptor.shallowCopy` and `com.oracle.truffle.api.frame.FrameSlot.getFrameDescriptor`
* Added [DebugValue#set](http://www.graalvm.org/truffle/javadoc/com/oracle/truffle/api/debug/DebugValue.html#set-java.lang.Object-) to set primitive values to a debug value.
* Added support for [logging](http://www.graalvm.org/truffle/javadoc/com/oracle/truffle/api/TruffleLogger.html) in Truffle languages and instruments.

## Version 1.0.0 RC2

* Added notification when [multiple language contexts](http://www.graalvm.org/truffle/javadoc/com/oracle/truffle/api/TruffleLanguage.html#initializeMultiContext--) were created for a language instance. Allows languages to invalidate assumptions only valid with a single context. Returning true also allows to enable caching of ASTs per language and not only per context.
* Added [asBoxedGuestValue](http://www.graalvm.org/truffle/javadoc/com/oracle/truffle/api/TruffleLanguage.Env.html#asBoxedGuestValue-java.lang.Object-) method that allows to expose host members for primitive interop values.
* Added default value `"inherit"` to [TruffleLanguage.Registration#version](http://www.graalvm.org/truffle/javadoc/com/oracle/truffle/api/TruffleLanguage.Registration.html#version--) which makes the language to inherit version from [Engine#getVersion](http://www.graalvm.org/truffle/javadoc/org/graalvm/polyglot/Engine.html#getVersion--).
* Changed default value of [TruffleInstrument.Registration#version](http://www.graalvm.org/truffle/javadoc/com/oracle/truffle/api/TruffleInstrument.Registration.html#version--) from `""` to `"inherit"` which makes the instrument to inherit version from [Engine#getVersion](http://www.graalvm.org/truffle/javadoc/org/graalvm/polyglot/Engine.html#getVersion--). An instrument previously not specifying any version will newly get version from Engine.
* Added new annotation @IncomingConverter and @OutgoingConverter to declare methods for [generated wrappers](http://www.graalvm.org/truffle/javadoc/com/oracle/truffle/api/instrumentation/GenerateWrapper.html) that allow to convert values when they are exposed to or introduced by the instrumentation framework.
* The documentation of [FrameDescriptor#getSize](http://www.graalvm.org/truffle/javadoc/com/oracle/truffle/api/frame/FrameDescriptor.html#getSize--) clarifies that it returns the size of an array which is needed for storing all the slots in it using their `FrameSlot#getIndex()` as a position in the array. (The number may be bigger than the number of slots, if some slots are removed.)
* Added an `InstrumentExceptionsAreThrown` engine option to propagate exceptions thrown by instruments.
* Added [Instrumenter.visitLoadedSourceSections](http://www.graalvm.org/truffle/javadoc/com/oracle/truffle/api/instrumentation/Instrumenter.html#visitLoadedSourceSections-com.oracle.truffle.api.instrumentation.SourceSectionFilter-com.oracle.truffle.api.instrumentation.LoadSourceSectionListener-) to be notified about loaded source sections that corresponds to a filter.
* Added [DebugValue#canExecute](http://www.graalvm.org/truffle/javadoc/com/oracle/truffle/api/debug/DebugValue.html#canExecute--) to distinguish executable values and [DebugValue#getProperty](http://www.graalvm.org/truffle/javadoc/com/oracle/truffle/api/debug/DebugValue.html#getProperty-java.lang.String-) to get a property value by its name.
* Removed deprecated `TruffleLanguage.Env.lookupSymbol` method.
* All Truffle source objects are now automatically weakly internalized when created using the source builder. The source builder will now return the same instance for every source where it was previously just equal.
* Added `Source.Builder.cached(boolean)` and `Source.isCached()` to configure caching behavior by source.
* Removed deprecated `Source.getCode()` and `SourceSection.getCode`.

## Version 1.0.0 RC1

* As announced in 0.27 all classes in package com.oracle.truffle.api.vm are now deprecated.
	* Deprecated all classes in com.oracle.truffle.api.vm. Replacements can be found in the org.graalvm.polyglot package.
	* Deprecated all classes in com.oracle.truffle.api.interop.java. Replacements for embedders can be found in org.graalvm.polyglot. Replacements for language implementations can be found in TruffleLanguage.Env. See deprecated documentation on the individual methods for details.
	* Deprecated TruffleTCK. Use the [new TCK](https://github.com/oracle/graal/blob/master/truffle/docs/TCK.md) instead.
	* Deprecated Debugger#find(PolyglotEngine)
	* Added Debugger#find(TruffleInstrument.Env) and Debugger#find(Engine)
* Added [FileSystem](http://www.graalvm.org/truffle/javadoc/org/graalvm/polyglot/io/FileSystem.html) SPI to allow embedder to virtualize TruffleLanguage Input/Output operations.
* Added [EventContext.lookupExecutionEventNodes](http://www.graalvm.org/truffle/javadoc/com/oracle/truffle/api/instrumentation/EventContext.html#lookupExecutionEventNodes-java.util.Collection-) to lookup all execution event nodes created by the bindings at the source location.
* Added `TruffleLanguage#getLanguageHome` to return the language directory in the GraalVM distribution or the location of the language Jar file.
* Added [TryBlockTag](http://www.graalvm.org/truffle/javadoc/com/oracle/truffle/api/instrumentation/StandardTags.TryBlockTag.html) as a new standard tag to mark program locations to be considered as try blocks, that are followed by a catch.
* Added [DebugException](http://www.graalvm.org/truffle/javadoc/com/oracle/truffle/api/debug/DebugException.html), debugger methods that execute guest language code throws that exception and it's possible to [create exception breakpoints](http://www.graalvm.org/truffle/javadoc/com/oracle/truffle/api/debug/Breakpoint.html#newExceptionBuilder-boolean-boolean-) that suspend when guest language exception occurs.
* Added [DebugStackTraceElement](http://www.graalvm.org/truffle/javadoc/com/oracle/truffle/api/debug/DebugStackTraceElement.html) as a representation of exception stack trace.
* Added [Breakpoint.Kind](http://www.graalvm.org/truffle/javadoc/com/oracle/truffle/api/debug/Breakpoint.Kind.html) to distinguish different breakpoint kinds.
* Added [ResultVerifier.getDefaultResultVerifier](http://www.graalvm.org/truffle/javadoc/org/graalvm/polyglot/tck/ResultVerifier.html#getDefaultResultVerifier--).
* Added [addToHostClassPath](http://www.graalvm.org/truffle/javadoc/com/oracle/truffle/api/TruffleLanguage.Env.html#addToHostClassPath-com.oracle.truffle.api.TruffleFile-) method that can be used to allow guest language users to add to the host class path.
* Added new permission TruffleLanguage.Env#isNativeAccessAllowed to control access to the Truffle NFI.
* Changed default permissions in language launchers to full access. The embedding API still defaults to restricted access.
* Added [TruffleInstrument.onFinalize](http://www.graalvm.org/truffle/javadoc/com/oracle/truffle/api/instrumentation/TruffleInstrument.html#onFinalize-com.oracle.truffle.api.instrumentation.TruffleInstrument.Env-) that can be overridden to be notified about closing of Engine, while still having access to other instruments.
* Deprecated `TraceASTJSON` option and related APIs.

## Version 0.33

* This release contains major changes to the instrumentation framework.
	* Deprecated @[Instrumentable](http://www.graalvm.org/truffle/javadoc/com/oracle/truffle/api/instrumentation/Instrumentable.html) and replaced it with [InstrumentableNode](http://www.graalvm.org/truffle/javadoc/com/oracle/truffle/api/instrumentation/InstrumentableNode.html). Please see [InstrumentableNode](http://www.graalvm.org/truffle/javadoc/com/oracle/truffle/api/instrumentation/InstrumentableNode.html) on how to specify instrumentable nodes in 0.32.
	* Added @[GenerateWrapper](http://www.graalvm.org/truffle/javadoc/com/oracle/truffle/api/instrumentation/GenerateWrapper.html) for automatic wrapper generation.
	* Added a [standard expression tag](http://www.graalvm.org/truffle/javadoc/com/oracle/truffle/api/instrumentation/StandardTags.ExpressionTag.html), that allows languages to expose expressions for tools to use.
	* Added the ability to listen to [input values](http://www.graalvm.org/truffle/javadoc/com/oracle/truffle/api/instrumentation/ExecutionEventNode.html#onInputValue-com.oracle.truffle.api.frame.VirtualFrame-com.oracle.truffle.api.instrumentation.EventContext-int-java.lang.Object-) of instrumentable child nodes by specifying [input filters](http://www.graalvm.org/truffle/javadoc/com/oracle/truffle/api/instrumentation/Instrumenter.html#attachExecutionEventFactory-com.oracle.truffle.api.instrumentation.SourceSectionFilter-com.oracle.truffle.api.instrumentation.SourceSectionFilter-T-).
	* Added the the ability to [save](http://www.graalvm.org/truffle/javadoc/com/oracle/truffle/api/instrumentation/ExecutionEventNode.html#saveInputValue-com.oracle.truffle.api.frame.VirtualFrame-int-java.lang.Object-) and [load](http://www.graalvm.org/truffle/javadoc/com/oracle/truffle/api/instrumentation/ExecutionEventNode.html#getSavedInputValues-com.oracle.truffle.api.frame.VirtualFrame-) instrumentable child input values in ExecutionEventNode subclasses.
	* Renamed Instrumenter#attachListener/Factory to Instrumenter#attachExecutionEventListener/Factory. (jackpot rule available)
	* Automatic instrumentation [wrapper generation](http://www.graalvm.org/truffle/javadoc/com/oracle/truffle/api/instrumentation/GenerateWrpper.html) now delegates non execute abstract methods to the delegate node.
	* Added a [Tag](http://www.graalvm.org/truffle/javadoc/com/oracle/truffle/api/instrumentation/Tag.html) base class now required to be used by all tags.
	* Added [tag identifiers](http://www.graalvm.org/truffle/javadoc/com/oracle/truffle/api/instrumentation/Tag.Identifier.html) to allow the [lookup](http://www.graalvm.org/truffle/javadoc/com/oracle/truffle/api/instrumentation/Tag.html#findProvidedTag-com.oracle.truffle.api.nodes.LanguageInfo-java.lang.String-) of language specific tags in tools without compile time dependency to the languguage.
	* Added assertions to verify that instrumentable nodes that are annotated with a standard tag return a source section if their root node returns a source section.
	* Added assertions to verify that execution events always return interop values.
	* Added the ability for instrumentable nodes to a expose a [node object](http://www.graalvm.org/truffle/javadoc/com/oracle/truffle/api//instrumentation/InstrumentableNode.html#getNodeObject--). This object is intended to contain language specific properties of the node.
* Added expression-stepping into debugger APIs. To support debugging of both statements and expressions, following changes were made:
	* Added [SourceElement](http://www.graalvm.org/truffle/javadoc/com/oracle/truffle/api/debug/SourceElement.html) enum to provide a list of source syntax elements known to the debugger.
	* Added [StepConfig](http://www.graalvm.org/truffle/javadoc/com/oracle/truffle/api/debug/StepConfig.html) class to represent a debugger step configuration.
	* Added [Debugger.startSession()](http://www.graalvm.org/truffle/javadoc/com/oracle/truffle/api/debug/Debugger.html#startSession-com.oracle.truffle.api.debug.SuspendedCallback-com.oracle.truffle.api.debug.SourceElement...-) accepting a list of source elments to enable stepping on them.
	* Added [Breakpoint.Builder.sourceElements](http://www.graalvm.org/truffle/javadoc/com/oracle/truffle/api/debug/Breakpoint.Builder.html#sourceElements-com.oracle.truffle.api.debug.SourceElement...-) to specify which source elements will the breakpoint adhere to.
	* Added [SuspendedEvent.getInputValues](http://www.graalvm.org/truffle/javadoc/com/oracle/truffle/api/debug/SuspendedEvent.html#getInputValues--) to get possible input values of the current source element.
	* Removed deprecated methods on [SuspendedEvent](http://www.graalvm.org/truffle/javadoc/com/oracle/truffle/api/debug/SuspendedEvent.html).
* Added column filters on [SourceSectionFilter.Builder](http://www.graalvm.org/truffle/javadoc/com/oracle/truffle/api/instrumentation/SourceSectionFilter.Builder.html) and [Breakpoint.Builder](http://www.graalvm.org/truffle/javadoc/com/oracle/truffle/api/debug/Breakpoint.Builder.html).
* Added [Instrumenter.attachExecuteSourceListener](http://www.graalvm.org/truffle/javadoc/com/oracle/truffle/api/instrumentation/Instrumenter.html#attachExecuteSourceListener-com.oracle.truffle.api.instrumentation.SourceFilter-T-boolean-) to be able to [listen](http://www.graalvm.org/truffle/javadoc/com/oracle/truffle/api/instrumentation/ExecuteSourceListener.html) on [source execution events](http://www.graalvm.org/truffle/javadoc/javadoc/com/oracle/truffle/api/instrumentation/ExecuteSourceEvent.html).
* Added [InstrumentableNode.findNearestNodeAt](http://www.graalvm.org/truffle/javadoc/com/oracle/truffle/api/instrumentation/InstrumentableNode.html#findNearestNodeAt-int-java.util.Set-) to be able to find the nearest tagged node to the given source character index. This is used to auto-correct breakpoint locations.
* Added [Breakpoint.ResolveListener](http://www.graalvm.org/truffle/javadoc/com/oracle/truffle/api/debug/Breakpoint.ResolveListener.html) to listen on breakpoint location resolution. Breakpoints are now resolved after the source is to be executed for the first time and breakpoint location is adjusted to match the nearest instrumentable node.
* Added new DSL annotation @[Executed](http://www.graalvm.org/truffle/javadoc/com/oracle/truffle/api/dsl/Executed.html) that allows to manually specify executed node fields.
* The Truffle Node traversal order was slightly changed to always respect field declaration order (super class before sub class).
* The [Assumption](http://www.graalvm.org/truffle/javadoc/com/oracle/truffle/api/Assumption.html) interface has an additional override for the `invalidate` method to provide a message for debugging purposes.
* Deprecated `KeyInfo.Builder`. Use bitwise constants in the KeyInfo class instead. Introduced new flag KeyInfo.INSERTABLE to indicate that a key can be inserted at a particular location, but it does not yet exist.
* Deprecated `TruffleLanguage#getLanguageGlobal`, implement [top scopes](http://www.graalvm.org/truffle/javadoc/com/oracle/truffle/api/instrumentation/TruffleInstrument.Env.html#findTopScopes-java.lang.String-) instead.
* Deprecated `TruffleLanguage#findExportedSymbol`, use the [polyglot bindings](http://www.graalvm.org/truffle/javadoc/com/oracle/truffle/api/TruffleLanguage.Env.html#getPolyglotBindings--) TruffleLanguage.Env for exporting symbols into the polyglot scope explicitely. The polyglot scope no longer supports implicit exports, they should be exposed using [top scopes](http://www.graalvm.org/truffle/javadoc/com/oracle/truffle/api/instrumentation/TruffleInstrument.Env.html#findTopScopes-java.lang.String-) instead.
* Remove deprecated `TruffleInstrument#describeOptions` and TruffleLanguage#describeOptions
* Remove deprecated `TruffleLanguage.Env#lookupSymbol` without replacement.
* Remove deprecated `TruffleLanguage.Env#importSymbols`, use the polyglot bindings instead.
* Removed deprecated APIs and public debug classes in truffle.api.object and truffle.object packages, respectively.
* Removed internal truffle.object package from javadoc.
* Added the compiler directive [castExact](http://www.graalvm.org/truffle/javadoc/com/oracle/truffle/api/CompilerDirectives.html#castExact-java.lang.Object-java.lang.Class-).
* Added skipped exception types: `IndexOutOfBoundsException`, `BufferOverflowException`, and `BufferUnderflowException`.
* Introduced support for the experimental automated monomorphization feature:
    * The [Node.reportPolymorphicSpecialize](http://www.graalvm.org/truffle/javadoc/com/oracle/truffle/api/nodes/Node.html#reportPolymorphicSpecialize) method which notifies the runtime that a node has specialized to a more polymorphic state.
    * The [ReportPolymorphism](http://www.graalvm.org/truffle/javadoc/com/oracle/truffle/api/dsl/ReportPolymorphism.html) and [ReportPolymorphism.Exclude](http://www.graalvm.org/truffle/javadoc/com/oracle/truffle/api/dsl/ReportPolymorphism.Exclude.html) annotations which the DSL uses to generate (or not generate) calls to [Node.reportPolymorphicSpecialize](http://www.graalvm.org/truffle/javadoc/com/oracle/truffle/api/nodes/Node.html#reportPolymorphicSpecialize--).
* Added `TruffleException.getSourceLocation()` for syntax errors which don't have a `Node`.
* Changed member lookup on `Class` host objects (as obtained by e.g. `obj.getClass()`) to expose `Class` instance members, while `TruffleLanguage.Env.lookupHostSymbol(String)` returns a companion object providing the static members of the class and serving as a constructor.



## Version 0.32

* Added [SuspendAnchor](http://www.graalvm.org/truffle/javadoc/com/oracle/truffle/api/debug/SuspendAnchor.html) enum class that describes where, within a guest language source section, the suspend position is and [Breakpoint.Builder.suspendAnchor()](http://www.graalvm.org/truffle/javadoc/com/oracle/truffle/api/debug/Breakpoint.Builder.html#suspendAnchor-com.oracle.truffle.api.debug.SuspendAnchor-) to be able to break before or after the source section.
* Deprecated `SuspendedEvent.isHaltedBefore()`, [SuspendedEvent.getSuspendAnchor()](http://www.graalvm.org/truffle/javadoc/com/oracle/truffle/api/debug/SuspendedEvent.html#getSuspendAnchor--) is to be used instead.
* Added new interop message [REMOVE](http://www.graalvm.org/truffle/javadoc/com/oracle/truffle/api/interop/Message.html#REMOVE) with the appropriate foreign access methods [ForeignAccess.sendRemove](http://www.graalvm.org/truffle/javadoc/com/oracle/truffle/api/interop/ForeignAccess.html#sendRemove-com.oracle.truffle.api.nodes.Node-com.oracle.truffle.api.interop.TruffleObject-java.lang.Object-) and [KeyInfo.isRemovable flag](http://www.graalvm.org/truffle/javadoc/com/oracle/truffle/api/interop/KeyInfo.html#isRemovable-int-).
* Added [SourceFilter](http://www.graalvm.org/truffle/javadoc/com/oracle/truffle/api/instrumentation/SourceFilter.html) for source-only based filtering in instrumentation.
* Changed semantics of [UnexpectedResultException](http://www.graalvm.org/truffle/javadoc/com/oracle/truffle/api/nodes/UnexpectedResultException.html) when used in [Specialization#rewriteOn](http://www.graalvm.org/truffle/javadoc/com/oracle/truffle/api/dsl/Specialization.html#rewriteOn--) to indicate that a result is already available and no other specialization methods need to be invoked in Truffle DSL.

## Version 0.31

* Removed deprecated `com.oracle.truffle.api.source.LineLocation` class.
* Added `RootNode#isCaptureFramesForTrace()` to allow subclasses to configure capturing of frames in `TruffleException` instances and `TruffleStackTraceElement#getFrame()` to access the captured frames.
* [MaterializedFrame](http://www.graalvm.org/truffle/javadoc/com/oracle/truffle/api/frame/MaterializedFrame.html) changed to extend [VirtualFrame](http://www.graalvm.org/truffle/javadoc/com/oracle/truffle/api/frame/VirtualFrame.html), to be able to call methods taking `VirtualFrame` from behind Truffle boundary.
* Added [ExecutableNode](http://www.graalvm.org/truffle/javadoc/com/oracle/truffle/api/nodes/ExecutableNode.html), [TruffleLanguage.parse(InlineParsingRequest)](http://www.graalvm.org/truffle/javadoc/com/oracle/truffle/api/TruffleLanguage.html#parse-com.oracle.truffle.api.TruffleLanguage.InlineParsingRequest-) and [TruffleInstrument.Env.parseInline](http://www.graalvm.org/truffle/javadoc/com/oracle/truffle/api/instrumentation/TruffleInstrument.Env.html#parseInline-com.oracle.truffle.api.source.Source-com.oracle.truffle.api.nodes.Node-com.oracle.truffle.api.frame.MaterializedFrame-) to parse an inline code snippet at the provided location and produce an AST fragment that can be executed using frames valid at the provided location. `ParsingRequest.getLocation()` and `ParsingRequest.getFrame()` methods were deprecated in favor of `InlineParsingRequest`, `EventContext.parseInContext()` was deprecated in favor of `TruffleInstrument.Env.parseInline()`.
* [RootNode](http://www.graalvm.org/truffle/javadoc/com/oracle/truffle/api/nodes/RootNode.html) now extends [ExecutableNode](http://www.graalvm.org/truffle/javadoc/com/oracle/truffle/api/nodes/ExecutableNode.html).
* Removed deprecated methods `TruffleLanguage.parse(Source, Node, String...)` and `TruffleLanguage.evalInContext(Source, Node, MaterializedFrame)` and constructor `RootNode(Class, SourceSection, FrameDescriptor)`.
* Java Interop now wraps exceptions thrown by Java method invocations in host exceptions.
* Added [JavaInterop.isHostException](http://www.graalvm.org/truffle/javadoc/com/oracle/truffle/api/interop/java/JavaInterop.html#isHostException-java.lang.Throwable-) and [JavaInterop.asHostException](http://www.graalvm.org/truffle/javadoc/com/oracle/truffle/api/interop/java/JavaInterop.html#asHostException-java.lang.Throwable-) to identify and unwrap host exceptions, respectively.
* Added support for `TruffleLanguage` context pre-initialization in the native image. To support context pre-initialization a language has to implement the [patchContext](http://www.graalvm.org/truffle/javadoc/com/oracle/truffle/api/TruffleLanguage#patchContext-C-com.oracle.truffle.api.TruffleLanguage.Env-) method.
* The profiler infrastructure (`CPUSampler`, `CPUTracer` and `MemoryTracer`) moved to a new tools suite.
* Added [LanguageInfo.isInternal](http://www.graalvm.org/truffle/javadoc/com/oracle/truffle/api/nodes/LanguageInfo.html#isInternal--)
* Removed special Java interop support for `java.util.Map`.
* Added a mechanism to unwind execution nodes in instrumentation by [EventContext.createUnwind](http://www.graalvm.org/truffle/javadoc/com/oracle/truffle/api/instrumentation/EventContext.html#createUnwind-java.lang.Object-), [ExecutionEventListener.onUnwind](http://www.graalvm.org/truffle/javadoc/com/oracle/truffle/api/instrumentation/ExecutionEventListener.html#onUnwind-com.oracle.truffle.api.instrumentation.EventContext-com.oracle.truffle.api.frame.VirtualFrame-java.lang.Object-), [ExecutionEventNode.onUnwind](http://www.graalvm.org/truffle/javadoc/com/oracle/truffle/api/instrumentation/ExecutionEventNode.html#onUnwind-com.oracle.truffle.api.frame.VirtualFrame-java.lang.Object-) and [ProbeNode.onReturnExceptionalOrUnwind](http://www.graalvm.org/truffle/javadoc/com/oracle/truffle/api/instrumentation/ProbeNode.html#onReturnExceptionalOrUnwind-com.oracle.truffle.api.frame.VirtualFrame-java.lang.Throwable-boolean-). [ProbeNode.UNWIND_ACTION_REENTER](http://www.graalvm.org/truffle/javadoc/com/oracle/truffle/api/instrumentation/ProbeNode.html#UNWIND_ACTION_REENTER) constant added.
* Deprecated `ProbeNode.onReturnExceptional()` in favor of `ProbeNode.onReturnExceptionalOrUnwind()`.
* The wrapper node specification has changed, see [ProbeNode](http://www.graalvm.org/truffle/javadoc/com/oracle/truffle/api/instrumentation/ProbeNode.html). If the annotation processor is used (`@Instrumentable` annotation) then just a recompile is required. Manually written wrappers need to be updated.
* Added [SuspendedEvent.prepareUnwindFrame](http://www.graalvm.org/truffle/javadoc/com/oracle/truffle/api/debug/SuspendedEvent.html#prepareUnwindFrame-com.oracle.truffle.api.debug.DebugStackFrame-) to unwind frame(s) during debugging.
* Added [DebuggerTester](http://www.graalvm.org/truffle/javadoc/com/oracle/truffle/api/debug/DebuggerTester.html#DebuggerTester-org.graalvm.polyglot.Context.Builder-) constructor that takes `Context.Builder`.
* Removed deprecated [DebuggerTester](http://www.graalvm.org/truffle/javadoc/com/oracle/truffle/api/debug/DebuggerTester.html) constructor that takes the legacy `PolyglotEngine.Builder`.
* Removed deprecated methods in `JavaInterop`: `isNull`, `isArray`, `isBoxed`, `unbox`, `getKeyInfo`.
* Disallowed `null` as `FrameSlot` identifier.
* Removed deprecated `FrameSlot` constructor and `FrameDescriptor.create` methods.
* Changed the behavior of exception handling (TruffleException) to capture stack frames lazily

## Version 0.30

* Truffle languages are being [finalized](http://www.graalvm.org/truffle/javadoc/com/oracle/truffle/api/TruffleLanguage##finalizeContext-C-) before disposal. This allows languages to run code with all languages still in a valid state. It is no longer allowed to access other languages during language disposal.
* Truffle languages can now declare dependent languages. This allows to take influence on the disposal order.
* All classes of the [com.oracle.truffle.api.metadata](http://www.graalvm.org/truffle/javadoc/com/oracle/truffle/api/metadata/package-summary.html) package were deprecated. As a replacement use [Scope](http://www.graalvm.org/truffle/javadoc/com/oracle/truffle/api/Scope.html), [TruffleLanguage.findLocalScopes](http://www.graalvm.org/truffle/javadoc/com/oracle/truffle/api/TruffleLanguage.html#findLocalScopes-C-com.oracle.truffle.api.nodes.Node-com.oracle.truffle.api.frame.Frame-) and [TruffleInstrument.Env.findLocalScopes](http://www.graalvm.org/truffle/javadoc/com/oracle/truffle/api/instrumentation/TruffleInstrument.Env.html#findLocalScopes-com.oracle.truffle.api.nodes.Node-com.oracle.truffle.api.frame.Frame-) instead.
* Added the ability to access [top scopes](http://www.graalvm.org/truffle/javadoc/com/oracle/truffle/api/instrumentation/TruffleInstrument.Env.html#findTopScopes-java.lang.String-) of languages and [exported symbols](http://www.graalvm.org/truffle/javadoc/com/oracle/truffle/api/instrumentation/TruffleInstrument.Env.html#getExportedSymbols--) of the polyglot scope using the instrumentation API.
* Added the ability to access [top scopes](http://www.graalvm.org/truffle/javadoc/com/oracle/truffle/api/debug/DebuggerSession.html#getTopScope-java.lang.String-) and [exported symbols](http://www.graalvm.org/truffle/javadoc/com/oracle/truffle/api/debug/DebuggerSession.html#getExportedSymbols--) using the debugger API.
* Added the [and](graal/truffle/javadoc/com/oracle/truffle/api/instrumentation/SourceSectionFilter.Builder.html#and-com.oracle.truffle.api.instrumentation.SourceSectionFilter-) method to the [SourceSectionFilter Builder](http://www.graalvm.org/truffle/javadoc/com/oracle/truffle/api/instrumentation/SourceSectionFilter.Builder.html) which allows composing filters.
* Added the new profiler infrastructure, including the [CPU sampler](http://www.graalvm.org/truffle/javadoc/com/oracle/truffle/tools/profiler/CPUSampler.html), [CPU tracer](http://www.graalvm.org/truffle/javadoc/com/oracle/truffle/tools/profiler/CPUTracer.html) and an experimental [Memory tracer](http://www.graalvm.org/truffle/javadoc/com/oracle/truffle/tools/profiler/MemoryTracer.html).
* Added a new [TCK SPI](https://github.com/graalvm/graal/blob/master/truffle/docs/TCK.md) based on the org.graalvm.polyglot API to test a language inter-operability. To test the language inter-operability implement the [LanguageProvider](http://www.graalvm.org/truffle/javadoc/org/graalvm/polyglot/tck/LanguageProvider.html).
* Removed all deprecated API in com.oracle.truffle.api.dsl.
* New interop messages [HAS_KEYS](http://www.graalvm.org/truffle/javadoc/com/oracle/truffle/api/interop/Message.html#HAS_KEYS) and [IS_INSTANTIABLE](http://www.graalvm.org/truffle/javadoc/com/oracle/truffle/api/interop/Message.html#IS_INSTANTIABLE) added, with the appropriate foreign access methods [ForeignAccess.sendHasKeys](http://www.graalvm.org/truffle/javadoc/com/oracle/truffle/api/interop/ForeignAccess.html#sendHasKeys-com.oracle.truffle.api.nodes.Node-com.oracle.truffle.api.interop.TruffleObject-) and [ForeignAccess.sendIsInstantiable](http://www.graalvm.org/truffle/javadoc/com/oracle/truffle/api/interop/ForeignAccess.html#sendIsInstantiable-com.oracle.truffle.api.nodes.Node-com.oracle.truffle.api.interop.TruffleObject-).
* New interop foreign access factory [ForeignAccess.StandardFactory](http://www.graalvm.org/truffle/javadoc/com/oracle/truffle/api/interop/ForeignAccess.StandardFactory.html) replaces the version-specific factories, the deprecated ForeignAccess.Factory10 and ForeignAccess.Factory18 were removed, ForeignAccess.Factory26 was deprecated.
* [@MessageResolution](http://www.graalvm.org/truffle/javadoc/com/oracle/truffle/api/interop/MessageResolution.html) automatically applies default value to boolean HAS/IS messages depending on presence of message handlers of corresponding messages.
* Added instrumentation API for listening on contexts and threads changes: [Instrumenter.attachContextsListener](http://www.graalvm.org/truffle/javadoc/com/oracle/truffle/api/instrumentation/Instrumenter.html#attachContextsListener-T-boolean-), [ContextsListener](http://www.graalvm.org/truffle/javadoc/com/oracle/truffle/api/instrumentation/ContextsListener.html), [Instrumenter.attachThreadsListener](http://www.graalvm.org/truffle/javadoc/com/oracle/truffle/api/instrumentation/Instrumenter.html#attachThreadsListener-T-boolean-) and [ThreadsListener](http://www.graalvm.org/truffle/javadoc/com/oracle/truffle/api/instrumentation/ThreadsListener.html).
* Added debugger representation of a context [DebugContext](http://www.graalvm.org/truffle/javadoc/com/oracle/truffle/api/debug/DebugContext.html) and API for listening on contexts and threads changes: [DebuggerSession.setContextsListener](http://www.graalvm.org/truffle/javadoc/com/oracle/truffle/api/debug/DebuggerSession.html#setContextsListener-com.oracle.truffle.api.debug.DebugContextsListener-boolean-), [DebugContextsListener](http://www.graalvm.org/truffle/javadoc/com/oracle/truffle/api/debug/DebugContextsListener.html), [DebuggerSession.setThreadsListener](http://www.graalvm.org/truffle/javadoc/com/oracle/truffle/api/debug/DebuggerSession.html#setThreadsListener-com.oracle.truffle.api.debug.DebugThreadsListener-boolean-) and [DebugThreadsListener](http://www.graalvm.org/truffle/javadoc/com/oracle/truffle/api/debug/DebugThreadsListener.html).
* Added [TruffleContext.getParent](http://www.graalvm.org/truffle/javadoc/com/oracle/truffle/api/TruffleContext.html#getParent--) to provide the hierarchy of inner contexts.
* Added [TruffleLanguage.Env.getContext](http://www.graalvm.org/truffle/javadoc/com/oracle/truffle/api/TruffleLanguage.Env.html#getContext--) for use by language implementations to obtain the environment's polyglot context.

## Version 0.29

* [SourceSectionFilter.Builder.includeInternal](http://www.graalvm.org/truffle/javadoc/com/oracle/truffle/api/instrumentation/SourceSectionFilter.Builder.html#includeInternal-boolean-) added to be able to exclude internal code from instrumentation.
* Debugger step filtering is extended with [include of internal code](http://www.graalvm.org/truffle/javadoc/com/oracle/truffle/api/debug/SuspensionFilter.Builder.html#includeInternal-boolean-) and [source filter](http://www.graalvm.org/truffle/javadoc/com/oracle/truffle/api/debug/SuspensionFilter.Builder.html#sourceIs-java.util.function.Predicate-). By default, debugger now does not step into internal code, unless a step filter that is set to include internal code is applied.
* [DebugScope.getSourceSection](http://www.graalvm.org/truffle/javadoc/com/oracle/truffle/api/debug/DebugScope.html#getSourceSection--) added to provide source section of a scope.

## Version 0.28
4-Oct-2017

* Truffle languages may support [access](http://www.graalvm.org/truffle/javadoc/com/oracle/truffle/api/TruffleLanguage.html#isThreadAccessAllowed-java.lang.Thread-boolean-) to contexts from multiple threads at the same time. By default the language supports only single-threaded access.
* Languages now need to use the language environment to [create](http://www.graalvm.org/truffle/javadoc/com/oracle/truffle/api/TruffleLanguage.Env.html#createThread-java.lang.Runnable-) new threads for a context. Creating Threads using the java.lang.Thread constructor is no longer allowed and will be blocked in the next release.
* Added `JavaInterop.isJavaObject(Object)` method overload.
* Deprecated helper methods in `JavaInterop`: `isNull`, `isArray`, `isBoxed`, `unbox`, `getKeyInfo`. [ForeignAccess](http://www.graalvm.org/truffle/javadoc/com/oracle/truffle/api/interop/ForeignAccess.html) already provides equivalent methods: `sendIsNull`, `sendIsArray`, `sendIsBoxed`, `sendUnbox`, `sendKeyInfo`, respectively.
* Deprecated all String based API in Source and SourceSection and replaced it with CharSequence based APIs. Automated migration with Jackpot rules is available (run `mx jackpot --apply`).
* Added [Source.Builder.language](http://www.graalvm.org/truffle/javadoc/com/oracle/truffle/api/source/Source.Builder.html#language-java.lang.String-) and [Source.getLanguage](http://www.graalvm.org/truffle/javadoc/com/oracle/truffle/api/source/Source.html#getLanguage--) to be able to set/get source langauge in addition to MIME type.
* Added the [inCompilationRoot](http://www.graalvm.org/truffle/javadoc/com/oracle/truffle/api/CompilerDirectives.html#inCompilationRoot--) compiler directive.
* Deprecated TruffleBoundary#throwsControlFlowException and introduced TruffleBoundary#transferToInterpreterOnException.

## Version 0.27
16-Aug-2017

* The Truffle API now depends on the Graal SDK jar to also be on the classpath.
* Added an implementation of org.graalvm.polyglot API in Truffle.
* API classes in com.oracle.truffe.api.vm package will soon be deprecated. Use the org.graalvm.polyglot API instead.
* Added [SourceSectionFilter.Builder](http://www.graalvm.org/truffle/javadoc/com/oracle/truffle/api/instrumentation/SourceSectionFilter.Builderhtml).`rootNameIs(Predicate<String>)` to filter for source sections based on the name of the RootNode.
* Added [AllocationReporter](http://www.graalvm.org/truffle/javadoc/com/oracle/truffle/api/instrumentation/AllocationReporter.html) as a service for guest languages to report allocation of guest language values.
* Added [Instrumenter.attachAllocationListener](http://www.graalvm.org/truffle/javadoc/com/oracle/truffle/api/instrumentation/Instrumenter.html#attachAllocationListener-com.oracle.truffle.api.instrumentation.AllocationEventFilter-T-), [AllocationEventFilter](http://www.graalvm.org/truffle/javadoc/com/oracle/truffle/api/instrumentation/AllocationEventFilter.html), [AllocationListener](http://www.graalvm.org/truffle/javadoc/com/oracle/truffle/api/instrumentation/AllocationListener.html) and [AllocationEvent](http://www.graalvm.org/truffle/javadoc/com/oracle/truffle/api/instrumentation/AllocationEvent.html) for profilers to be able to track creation and size of guest language values.
* Added [RootNode.getCurrentContext](http://www.graalvm.org/truffle/javadoc/com/oracle/truffle/api/nodes/RootNode.html), [TruffleLanguage.getCurrentLanguage(Class)](http://www.graalvm.org/truffle/javadoc/com/oracle/truffle/api/TruffleLanguage.html), [TruffleLanguage.getCurrentContext(Class)](http://www.graalvm.org/truffle/javadoc/com/oracle/truffle/api/TruffleLanguage.html) to allow static lookups of the language and context.
* Added an id property to [TruffleLanguage.Registration](http://www.graalvm.org/truffle/javadoc/com/oracle/truffle/api/TruffleLanguage.Registration#id) to specify a unique identifier for each language. If not specified getName().toLowerCase() will be used. The registration id will be mandatory in future releases.
* Added an internal property to [TruffleLanguage.Registration](http://www.graalvm.org/truffle/javadoc/com/oracle/truffle/api/TruffleLanguage.Registration#internal) to specify whether a language is intended for internal use only. For example the Truffle Native Function Interface is a language that should be used from other languages only.
* Added an internal property to [TruffleInstrument.Registration](http://www.graalvm.org/truffle/javadoc/com/oracle/truffle/api/instrumentation/TruffleInstrument.Registration#internal) to specify whether a internal is intended for internal use by other instruments or languages only.
* Added the ability to describe options for languages and instruments using [TruffleLanguage.getOptionDescriptors()](http://www.graalvm.org/truffle/javadoc/com/oracle/truffle/api/TruffleLanguage.html) and [TruffleInstrument.getOptionDescriptors](http://www.graalvm.org/truffle/javadoc/com/oracle/truffle/api/instrumentation/TruffleInstrument.html). User provided options are available to the language using TruffleLanguage.Env.getOptions() and TruffleInstrument.Env.getOptions().
* Added JavaInterop.isJavaObject(TruffleObject) and JavaInterop.asJavaObject(TruffleObject) to check and convert back to host language object from a TruffleObject.
* Added [TruffleException](http://www.graalvm.org/truffle/javadoc/com/oracle/truffle/api/TruffleException.html) to allow languages to throw standardized error information.
* [Guest language stack traces](http://www.graalvm.org/truffle/javadoc/com/oracle/truffle/api/TruffleStackTraceElement.html) are now collected automatically for each exception thrown and passed through a CallTarget.
* Added RootNode.isInternal to indicate if a RootNode is considered internal and should not be shown to the guest language programmer.
* Added TruffleLanguage.lookupSymbol to be implemented by languages to support language agnostic lookups in the top-most scope.
* Added TruffleLanguage.Env.getApplicationArguments() to access application arguments specified by the user.
* Added [@Option](http://www.graalvm.org/truffle/javadoc/com/oracle/truffle/api/Option.html) annotation to allow simple declaration of options in TruffleLanguage or TruffleInstrument subclasses.
* Added [TruffleLanguage.RunWithPolyglotRule](http://www.graalvm.org/truffle/javadoc/com/oracle/truffle/tck/TruffleRunner.RunWithPolyglotRule.html) JUnit rule to allow running unit tests in the context of a polyglot engine.
* Added implementationName property to [TruffleLanguage.Registration](http://www.graalvm.org/truffle/javadoc/com/oracle/truffle/api/TruffleLanguage.Registration#implementationName) to specify a human readable name of the language implementation name.
* Added TruffleLanguage.Env.lookupSymbol(String) to be used by other languages to support language lookups in their top-most scope.
* Added TruffleLanguage.Env.lookupHostSymbol(String) to be used by other languages to support language lookups from the host language.
* Added TruffleLanguage.Env.isHostLookupAllowed() to find out whether host lookup is generally allowed.
* Added Node#notifyInserted(Node) to notify the instrumentation framework about changes in the AST after the first execution.
* Added TruffleLanguage.Env.newContextBuilder() that allows guest languages to create inner language contexts/environments by returning TruffleContext instances.
* Added a concept of breakpoints shared accross sessions, associated with Debugger instance: [Debugger.install](http://www.graalvm.org/truffle/javadoc/com/oracle/truffle/api/debug/Debugger.html#install-com.oracle.truffle.api.debug.Breakpoint-), [Debugger.getBreakpoints](http://www.graalvm.org/truffle/javadoc/com/oracle/truffle/api/debug/Debugger.html#getBreakpoints--) and a possibility to listen on breakpoints changes: [Debugger.PROPERTY_BREAKPOINTS](http://www.graalvm.org/truffle/javadoc/com/oracle/truffle/api/debug/Debugger.html#PROPERTY_BREAKPOINTS), [Debugger.addPropertyChangeListener](http://www.graalvm.org/truffle/javadoc/com/oracle/truffle/api/debug/Debugger.html#addPropertyChangeListener-java.beans.PropertyChangeListener-) and [Debugger.removePropertyChangeListener](http://www.graalvm.org/truffle/javadoc/com/oracle/truffle/api/debug/Debugger.html#removePropertyChangeListener-java.beans.PropertyChangeListener-). [Breakpoint.isModifiable](http://www.graalvm.org/truffle/javadoc/com/oracle/truffle/api/debug/Breakpoint.html#isModifiable--) added to be able to distinguish the shared read-only copy of installed Breakpoints.
* [TruffleInstrument.Env.getLanguages()](http://www.graalvm.org/truffle/javadoc/com/oracle/truffle/api/instrumentation/TruffleInstrument.Env.html#getLanguages--) returns languages by their IDs instead of MIME types when the new polyglot API is used.
* Deprecated [ExactMath.addExact(int, int)](http://www.graalvm.org/truffle/javadoc/com/oracle/truffle/api/ExactMath.html#addExact-int-int-), [ExactMath.addExact(long, long)](http://www.graalvm.org/truffle/javadoc/com/oracle/truffle/api/ExactMath.html#addExact-long-long-), [ExactMath.subtractExact(int, int)](http://www.graalvm.org/truffle/javadoc/com/oracle/truffle/api/ExactMath.html#subtractExact-int-int-), [ExactMath.subtractExact(long, long)](http://www.graalvm.org/truffle/javadoc/com/oracle/truffle/api/ExactMath.html#subtractExact-long-long-), [ExactMath.multiplyExact(int, int)](http://www.graalvm.org/truffle/javadoc/com/oracle/truffle/api/ExactMath.html#multiplyExact-int-int-), [ExactMath.multiplyExact(long, long)](http://www.graalvm.org/truffle/javadoc/com/oracle/truffle/api/ExactMath.html#multiplyExact-long-long-). Users can replace these with java.lang.Math utilities of same method names.

## Version 0.26
18-May-2017

* Language can provide additional services and instruments can [look them up](http://www.graalvm.org/truffle/javadoc/com/oracle/truffle/api/instrumentation/TruffleInstrument.Env.html#lookup).
* Renamed `DebugValue.isWriteable` to [DebugValue.isWritable](http://www.graalvm.org/truffle/javadoc/com/oracle/truffle/api/debug/DebugValue.html#isWritable--) to fix spelling.
* [Breakpoint.setCondition](http://www.graalvm.org/truffle/javadoc/com/oracle/truffle/api/debug/Breakpoint.html#setCondition-java.lang.String-) does not throw the IOException any more.
* Added new message [Message.KEY_INFO](http://www.graalvm.org/truffle/javadoc/com/oracle/truffle/api/interop/Message.html#KEY_INFO), and an argument to [Message.KEYS](http://www.graalvm.org/truffle/javadoc/com/oracle/truffle/api/interop/Message.html#KEYS) specifying whether internal keys should be provided. The appropriate foreign access [ForeignAccess.sendKeyInfo](http://www.graalvm.org/truffle/javadoc/com/oracle/truffle/api/interop/ForeignAccess.html#sendKeyInfo-com.oracle.truffle.api.nodes.Node-com.oracle.truffle.api.interop.TruffleObject-java.lang.Object-), [ForeignAccess.sendKeys](http://www.graalvm.org/truffle/javadoc/com/oracle/truffle/api/interop/ForeignAccess.html#sendKeys-com.oracle.truffle.api.nodes.Node-com.oracle.truffle.api.interop.TruffleObject-boolean-) and a new factory [ForeignAccess.Factory26](http://www.graalvm.org/truffle/javadoc/com/oracle/truffle/api/interop/ForeignAccess.Factory26.html).
* A new [KeyInfo](http://www.graalvm.org/truffle/javadoc/com/oracle/truffle/api/interop/KeyInfo.html) utility class added to help with dealing with bit flags.
* Added new Java interop utility methods: [JavaInterop.getKeyInfo](http://www.graalvm.org/truffle/javadoc/com/oracle/truffle/api/interop/java/JavaInterop.html#getKeyInfo-com.oracle.truffle.api.interop.TruffleObject-java.lang.Object-) and [JavaInterop.getMapView](http://www.graalvm.org/truffle/javadoc/com/oracle/truffle/api/interop/java/JavaInterop.html#getMapView-java.util.Map-boolean-).
* Added [metadata](http://www.graalvm.org/truffle/javadoc/com/oracle/truffle/api/metadata/package-summary.html) package, intended for APIs related to guest language structure and consumed by tools.
* Added [ScopeProvider](http://www.graalvm.org/truffle/javadoc/com/oracle/truffle/api/metadata/ScopeProvider.html) to provide a hierarchy of scopes enclosing the given node. The scopes are expected to contain variables valid at the associated node.
* Added [Scope](http://www.graalvm.org/truffle/javadoc/com/oracle/truffle/api/metadata/Scope.html) for instruments to get a list of scopes enclosing the given node. The scopes contain variables valid at the provided node.
* Added [DebugScope](http://www.graalvm.org/truffle/javadoc/com/oracle/truffle/api/debug/DebugScope.html), [DebugStackFrame.getScope](http://www.graalvm.org/truffle/javadoc/com/oracle/truffle/api/debug/DebugStackFrame.html#getScope--) and [DebugValue.getScope](http://www.graalvm.org/truffle/javadoc/com/oracle/truffle/api/debug/DebugValue.html#getScope--) to allow debuggers to retrieve the scope information and associated variables.
* Deprecated [DebugStackFrame.iterator](http://www.graalvm.org/truffle/javadoc/com/oracle/truffle/api/debug/DebugStackFrame.html) and [DebugStackFrame.getValue](http://www.graalvm.org/truffle/javadoc/com/oracle/truffle/api/debug/DebugStackFrame.html), [DebugStackFrame.getScope](http://www.graalvm.org/truffle/javadoc/com/oracle/truffle/api/debug/DebugStackFrame.html#getScope--) is to be used instead.
* Added [Cached.dimensions()](http://www.graalvm.org/truffle/javadoc/com/oracle/truffle/api/dsl/Cached.html) to specify compilation finalness of cached arrays.
* [SuspendedEvent.prepareStepOut](http://www.graalvm.org/truffle/javadoc/com/oracle/truffle/api/debug/SuspendedEvent.html#prepareStepOut-int-) has a `stepCount` argument for consistency with other prepare methods. The no-argument method is deprecated.
* Multiple calls to `SuspendedEvent.prepare*()` methods accumulate the requests to create a composed action. This allows creation of debugging meta-actions.
* [JavaInterop.toJavaClass](http://www.graalvm.org/truffle/javadoc/com/oracle/truffle/api/interop/java/JavaInterop.html#toJavaClass) can find proper Java class for a wrapped object
* Added environment methods TruffleLanguage.Env.getLanguages(), TruffleLanguage.Env.getInstruments(), TruffleInstrument.Env.getLanguages(), TruffleInstrument.Env.getInstruments() that allows languages or instruments to inspect some basic information about other installed languages or instruments.
* Added lookup methods TruffleLanguage.Env.lookup(LanguageInfo, Class), TruffleLanguage.Env.lookup(InstrumentInfo, Class), TruffleInstrument.Env.lookup(LanguageInfo, Class) and TruffleInstrument.Env.lookup(InstrumentInfo, Class) that allows the exchange of services between instruments and languages.
* Added [EventContext.isLanguageContextInitialized](http://www.graalvm.org/truffle/javadoc/com/oracle/truffle/api/instrumentation/EventContext.html#isLanguageContextInitialized--) to be able to test language context initialization in instruments.
* Added [SuspensionFilter](http://www.graalvm.org/truffle/javadoc/com/oracle/truffle/api/debug/SuspensionFilter.html) class, [DebuggerSession.setSteppingFilter](http://www.graalvm.org/truffle/javadoc/com/oracle/truffle/api/debug/DebuggerSession.html#setSteppingFilter-com.oracle.truffle.api.debug.SuspensionFilter-) and [SuspendedEvent.isLanguageContextInitialized](http://www.graalvm.org/truffle/javadoc/com/oracle/truffle/api/debug/SuspendedEvent.html#isLanguageContextInitialized--) to be able to ignore language context initialization during debugging.

## Version 0.25
3-Apr-2017

* Added [Instrumenter.attachOutConsumer](http://www.graalvm.org/truffle/javadoc/com/oracle/truffle/api/instrumentation/Instrumenter.html#attachOutConsumer-T-) and [Instrumenter.attachErrConsumer](http://www.graalvm.org/truffle/javadoc/com/oracle/truffle/api/instrumentation/Instrumenter.html#attachErrConsumer-T-) to receive output from executions run in the associated PolyglotEngine.
* [JavaInterop.asTruffleObject](http://www.graalvm.org/truffle/javadoc/com/oracle/truffle/api/interop/java/JavaInterop.html#asTruffleObject-java.lang.Object-) lists methods as keys
* Deprecated `TypedObject` interface
* Added [PolyglotRuntime](http://www.graalvm.org/truffle/javadoc/com/oracle/truffle/api/vm/PolyglotRuntime.html) for global configuration and to allow engines share resources. The runtime of a PolyglotEngine can be configured using [PolyglotEngine](http://www.graalvm.org/truffle/javadoc/com/oracle/truffle/api/vm/PolyglotEngine.html)`.newBuilder().runtime(runtime).build()`.
* The `getInstruments()` method has been moved from the [PolyglotEngine](http://www.graalvm.org/truffle/javadoc/com/oracle/truffle/api/vm/PolyglotEngine.html) to [PolyglotRuntime](http://www.graalvm.org/truffle/javadoc/com/oracle/truffle/api/vm/PolyglotRuntime.html).
* [TruffleLanguage](http://www.graalvm.org/truffle/javadoc/com/oracle/truffle/api/TruffleLanguage.html) now requires a public default constructor instead of a singleton field named INSTANCE.
* [TruffleLanguage](http://www.graalvm.org/truffle/javadoc/com/oracle/truffle/api/TruffleLanguage.html) now requires a public no argument constructor instead of a singleton field named INSTANCE.
* The [TruffleLanguage](http://www.graalvm.org/truffle/javadoc/com/oracle/truffle/api/TruffleLanguage.html) instance can now be used to share code and assumptions between engine instances. See the TruffleLanguage javadoc for details.
* Added a new constructor to [RootNode](http://www.graalvm.org/truffle/javadoc/com/oracle/truffle/api/nodes/RootNode.html) with a [TruffleLanguage](http://www.graalvm.org/truffle/javadoc/com/oracle/truffle/api/TruffleLanguage.html) instance as argument. The current constructor was deprecated.  
* Added [RootNode.getLanguage(Class)](http://www.graalvm.org/truffle/javadoc/com/oracle/truffle/api/nodes/RootNode.html) to access the current language implementation instance.
* Added [RootNode.getLanguageInfo](http://www.graalvm.org/truffle/javadoc/com/oracle/truffle/api/nodes/RootNode.html) to access public information about the associated language.
* Added [TruffleLanguage.ContextReference](http://www.graalvm.org/truffle/javadoc/com/oracle/truffle/api/TruffleLanguage.html) class and [TruffleLanguage.getContextReference](http://www.graalvm.org/truffle/javadoc/com/oracle/truffle/api/TruffleLanguage.html).
* Added [Value.getMetaObject](http://www.graalvm.org/truffle/javadoc/com/oracle/truffle/api/vm/TruffleLanguage.html) and [Value.getSouceLocation](http://www.graalvm.org/truffle/javadoc/com/oracle/truffle/api/vm/TruffleLanguage.html)
* Deprecated [RootNode.getExecutionContext](http://www.graalvm.org/truffle/javadoc/com/oracle/truffle/api/nodes/RootNode.html)
* Deprecated [TruffleLanguage.createFindContextNode](http://www.graalvm.org/truffle/javadoc/com/oracle/truffle/api/TruffleLanguage.html) and [TruffleLanguage.findContext](http://www.graalvm.org/truffle/javadoc/com/oracle/truffle/api/TruffleLanguage.html).
* Deprecated [Node.getLanguage](http://www.graalvm.org/truffle/javadoc/com/oracle/truffle/api/nodes/Node.html).
* Deprecated [MessageResolution.language](http://www.graalvm.org/truffle/javadoc/com/oracle/truffle/api/nodes/Node.html) without replacement. (jackpot rule available)
* Deprecated [ExecutionContext](http://www.graalvm.org/truffle/javadoc/com/oracle/truffle/api/ExecutionContext.html), use RootNode#getCompilerOptions().
* Added [TruffleInstrument.Registration.services()](http://www.graalvm.org/truffle/javadoc/com/oracle/truffle/api/instrumentation/TruffleInstrument.Registration#services) to support declarative registration of services
* Deprecated internal class DSLOptions. Will be removed in the next release.
* Deprecated [Shape.getData()](http://www.graalvm.org/truffle/javadoc/com/oracle/truffle/api/object/Shape.html) and [ObjectType.createShapeData(Shape)](http://www.graalvm.org/truffle/javadoc/com/oracle/truffle/api/object/ObjectType.html) without replacement.
* Added [TruffleRunner](http://www.graalvm.org/truffle/javadoc/com/oracle/truffle/tck/TruffleRunner.html) JUnit runner for unit testing Truffle compilation.

## Version 0.24
1-Mar-2017
* Added possibility to activate/deactivate breakpoints via [DebuggerSession.setBreakpointsActive](http://www.graalvm.org/truffle/javadoc/com/oracle/truffle/api/debug/DebuggerSession.html#setBreakpointsActive-boolean-) and get the active state via [DebuggerSession.isBreakpointsActive](http://www.graalvm.org/truffle/javadoc/com/oracle/truffle/api/debug/DebuggerSession.html#isBreakpointsActive--).
* Deprecated the send methods in [ForeignAccess](http://www.graalvm.org/truffle/javadoc/com/oracle/truffle/api/interop/ForeignAccess.html) and added a a new version that does not require a frame parameter. ([Jackpot](https://bitbucket.org/jlahoda/jackpot30/wiki/Home) rule for automatic migration available)
* Made [@NodeChild](http://www.graalvm.org/truffle/javadoc/com/oracle/truffle/api/dsl/NodeChild.html) and [@NodeField](http://www.graalvm.org/truffle/javadoc/com/oracle/truffle/api/dsl/NodeField.html) annotations repeatable
* Added Truffle Native Function Interface.
* Abstract deprecated methods in [NodeClass](http://www.graalvm.org/truffle/javadoc/com/oracle/truffle/api/nodes/NodeClass.html) have default implementation
* Added [RootNode.cloneUninitialized](http://www.graalvm.org/truffle/javadoc/com/oracle/truffle/api/nodes/RootNode.html) that allows an optimizing runtime to efficiently create uninitialized clones of root nodes on demand.

## Version 0.23
1-Feb-2017
* Incompatible: Removed most of deprecated APIs from the [com.oracle.truffle.api.source package](http://www.graalvm.org/truffle/javadoc/com/oracle/truffle/api/source/package-summary.html).
* Enabled the new flat generated code layout for Truffle DSL as default. To use it just recompile your guest language with latest Truffle annotation processor. The new layout uses a bitset to encode the states of specializations instead of using a node chain for efficiency. The number of specializations per operation is now limited to 127 (with no implicit casts used). All changes in the new layout are expected to be compatible with the old layout. The optimization strategy for implicit casts and fallback handlers changed and might produce different peak performance results.
* Deprecated the frame argument for [IndirectCallNode](http://www.graalvm.org/truffle/javadoc/com/oracle/truffle/api/nodes/IndirectCallNode.html) and [DirectCallNode](http://www.graalvm.org/truffle/javadoc/com/oracle/truffle/api/nodes/DirectCallNode.html). The frame argument is no longer required.
* Deprecated [FrameInstance](http://www.graalvm.org/truffle/javadoc/com/oracle/truffle/api/frame/FrameInstance.html).getFrame(FrameAccess, boolean). Usages need to be replaced by FrameInstance.getFrame(FrameAccess). The slowPath parameter was removed without replacement.
* Deprecated FrameAccess.NONE without replacement.
* [FrameInstance](http://www.graalvm.org/truffle/javadoc/com/oracle/truffle/api/frame/FrameInstance.html).getFrame now throws an AssertionError if a local variable of a frame was written in READ_ONLY frame access mode.

## Version 0.22
13-Jan-2017
* [TruffleLanguage.isVisible](http://www.graalvm.org/truffle/javadoc/com/oracle/truffle/api/TruffleLanguage.html#isVisible-C-java.lang.Object-) allows languages to control printing of values in interactive environments
* [PolyglotEngine](http://www.graalvm.org/truffle/javadoc/com/oracle/truffle/api/vm/PolyglotEngine.html)`.findGlobalSymbols` that returns `Iterable`
* [TruffleLanguage](http://www.graalvm.org/truffle/javadoc/com/oracle/truffle/api/TruffleLanguage.html)`.importSymbols` that returns `Iterable`
* [RootNode.setCallTarget](http://www.graalvm.org/truffle/javadoc/com/oracle/truffle/api/nodes/RootNode.html#setCallTarget-com.oracle.truffle.api.RootCallTarget-) is deprecated
* Generic parsing method [TruffleLanguage](http://www.graalvm.org/truffle/javadoc/com/oracle/truffle/api/TruffleLanguage.html).`parse(`[ParsingRequest](http://www.graalvm.org/truffle/javadoc/com/oracle/truffle/api/TruffleLanguage.ParsingRequest.html) `)` replaces now deprecated multi-argument `parse` method.
* Added [TruffleLanguage.findMetaObject](http://www.graalvm.org/truffle/javadoc/com/oracle/truffle/api/TruffleLanguage.html#findMetaObject-C-java.lang.Object-) and [DebugValue.getMetaObject](http://www.graalvm.org/truffle/javadoc/com/oracle/truffle/api/debug/DebugValue.html#getMetaObject--) to retrieve a meta-object of a value.
* Added [TruffleLanguage.findSourceLocation](http://www.graalvm.org/truffle/javadoc/com/oracle/truffle/api/TruffleLanguage.html#findSourceLocation-C-java.lang.Object-) and [DebugValue.getSourceLocation](http://www.graalvm.org/truffle/javadoc/com/oracle/truffle/api/debug/DebugValue.html#getSourceLocation--) to retrieve a source section where a value is declared.
* Added [TruffleLanguage.Registration.interactive()](http://www.graalvm.org/truffle/javadoc/com/oracle/truffle/api/TruffleLanguage.Registration.html#interactive--) and [PolyglotEngine.Language.isInteractive()](http://www.graalvm.org/truffle/javadoc/com/oracle/truffle/api/vm/PolyglotEngine.Language.html#isInteractive--) to inform about language interactive capability
* Deprecated the @[Specialization](http://www.graalvm.org/truffle/javadoc/com/oracle/truffle/api/dsl/Specialization.html) contains attribute and renamed it to replaces.
* Deprecated @[ShortCircuit](http://www.graalvm.org/truffle/javadoc/com/oracle/truffle/api/dsl/ShortCircuit.html) DSL annotation without replacement. It is recommended to implement short circuit nodes manually without using the DSL.
* Added Truffle DSL [introspection API](http://www.graalvm.org/truffle/javadoc/com/oracle/truffle/api/dsl/Introspection.html) that provides runtime information for specialization activation and cached data.

## Version 0.21
6-Dec-2016
* Added [Source.isInteractive()](http://www.graalvm.org/truffle/javadoc/com/oracle/truffle/api/source/Source.html#isInteractive--) to inform languages of a possibility to use polyglot engine streams during execution.
* Unavailable [SourceSection](http://www.graalvm.org/truffle/javadoc/com/oracle/truffle/api/source/SourceSection.html)s created by different calls to createUnavailableSection() are no longer equals(). This means builtins can share a single Source and call createUnavailableSection() for each builtin to be considered different in instrumentation.

## Version 0.20
23-Nov-2016
* Deprecated [Node.getAtomicLock()](http://www.graalvm.org/truffle/javadoc/com/oracle/truffle/api/nodes/Node.html#getAtomicLock--) and replaced it with Node.getLock() which returns a Lock.
* Switching the source and target levels to 1.8
* Significant improvements in Java/Truffle interop

## Version 0.19
27-Oct-2016
* New helper methods in [JavaInterop](http://www.graalvm.org/truffle/javadoc/com/oracle/truffle/api/interop/java/JavaInterop.html): `isArray`, `isBoxed`, `isNull`, `isPrimitive`, `unbox`, `asTruffleValue`.
* Relaxed the restrictions for calling methods on [SuspendedEvent](http://www.graalvm.org/truffle/javadoc/com/oracle/truffle/api/debug/SuspendedEvent.html) and [DebugStackFrame](http://www.graalvm.org/truffle/javadoc/com/oracle/truffle/api/debug/DebugStackFrame.html) from other threads than the execution thread. Please see the javadoc of the individual methods for details.

## Version 0.18
1-Oct-2016
* Added [Instrumenter](http://www.graalvm.org/truffle/javadoc/com/oracle/truffle/api/instrumentation/Instrumenter.html).querySourceSections(SourceSectionFilter) to get a filtered list of loaded instances.
* Added [SourceSectionFilter](http://www.graalvm.org/truffle/javadoc/com/oracle/truffle/api/instrumentation/SourceSectionFilter.html).ANY, which always matches.
* Added [Message.KEYS](http://www.graalvm.org/truffle/javadoc/com/oracle/truffle/api/interop/Message.html#KEYS) to let languages enumerate properties of its objects
* Deprecated [LineLocation](http://www.graalvm.org/truffle/javadoc/com/oracle/truffle/api/source/LineLocation.html), [SourceSection](http://www.graalvm.org/truffle/javadoc/com/oracle/truffle/api/source/SourceSection.html).getLineLocation(), [Source](http://www.graalvm.org/truffle/javadoc/com/oracle/truffle/api/source/Source.html).createLineLocation(int) without replacement.
* Deprecated [SourceSection](http://www.graalvm.org/truffle/javadoc/com/oracle/truffle/api/source/SourceSection.html).getShortDescription(); users can replace uses with their own formatting code.
* Deprecated [SourceSection](http://www.graalvm.org/truffle/javadoc/com/oracle/truffle/api/source/SourceSection.html).createUnavailable(String, String) and replaced it with.
* Added [Source](http://www.graalvm.org/truffle/javadoc/com/oracle/truffle/api/source/Source.html).createUnavailableSection(), [SourceSection](http://www.graalvm.org/truffle/javadoc/com/oracle/truffle/api/source/SourceSection.html).isAvailable() to find out whether a source section is available.
* [SourceSection](http://www.graalvm.org/truffle/javadoc/com/oracle/truffle/api/source/SourceSection.html).createSourceSection(int,int) now only throws IllegalArgumentExceptions if indices that are out of bounds with the source only when assertions (-ea) are enabled.
* Deprecated [Source](http://www.graalvm.org/truffle/javadoc/com/oracle/truffle/api/source/Source.html).createSection(int, int, int, int)

## Version 0.17
1-Sep-2016

#### Removals, Deprecations and Breaking Changes

* This release removes many deprecated APIs and is thus slightly incompatible
  * Remove deprecated instrumentation API package `com.oracle.truffle.api.instrument` and all its classes.
  * Remove deprecated API method [TruffleLanguage](http://www.graalvm.org/truffle/javadoc/com/oracle/truffle/api/TruffleLanguage.html)`.isInstrumentable(Node)`, `TruffleLanguage.getVisualizer()`, `TruffleLanguage.createWrapperNode()`, `TruffleLanguage.Env.instrumenter()`, `RootNode.applyInstrumentation()`
  * Remove deprecated API [Debugger](http://www.graalvm.org/truffle/javadoc/com/oracle/truffle/api/debug/Debugger.html)`.setTagBreakpoint`
  * Remove deprecated API [RootNode](http://www.graalvm.org/truffle/javadoc/com/oracle/truffle/api/nodes/RootNode.html)`.applyInstrumentation`
  * Remove deprecated tagging API in [SourceSection](http://www.graalvm.org/truffle/javadoc/com/oracle/truffle/api/source/SourceSection.html) and [Source](http://www.graalvm.org/truffle/javadoc/com/oracle/truffle/api/source/Source.html).

* [PolyglotEngine](http://www.graalvm.org/truffle/javadoc/com/oracle/truffle/api/vm/PolyglotEngine.html)
`eval` method and few similar ones no longer declare `throws IOException`.
The I/O now only occurs when operating with [Source](http://www.graalvm.org/truffle/javadoc/com/oracle/truffle/api/source/Source.html).
The evaluation of already loaded sources doesn't need to perform any I/O operations and
thus it makes little sense to require callers to handle the `IOException`.
This change is binary compatible, yet it is source *incompatible* change.
You may need to [adjust your sources](https://github.com/graalvm/fastr/commit/09ab156925d24bd28837907cc2ad336679afc7a2)
to compile.
* Deprecate support for the "identifier" associated with each [SourceSection](http://www.graalvm.org/truffle/javadoc/com/oracle/truffle/api/source/SourceSection.html)
* Deprecated `PolyglotEngine.Builder.onEvent(EventConsumer)` and class `EventConsumer`, debugger events are now dispatched using the `DebuggerSession`.
* [@Fallback](http://www.graalvm.org/truffle/javadoc/com/oracle/truffle/api/dsl/Fallback.html) does not support type specialized arguments anymore.

#### Additions

* All debugging APIs are now thread-safe and can be used from other threads.
* Changed the debugging API to a session based model.
  * Added [Debugger](http://www.graalvm.org/truffle/javadoc/com/oracle/truffle/api/debug/Debugger.html)`.find(TruffleLanguage.Env)` to lookup the debugger when inside a guest language implementation.
  * Added [Debugger](http://www.graalvm.org/truffle/javadoc/com/oracle/truffle/api/debug/Debugger.html)`.startSession(SuspendedCallback)` to start a new debugging session using a SuspendedCallback as replacement for `ExecutionEvent.prepareStepInto()`.
  * Added class [DebuggerSession](http://www.graalvm.org/truffle/javadoc/com/oracle/truffle/api/debug/DebuggerSession.html) which represents a debugger session where breakpoints can be installed and the execution can be suspended and resumed.
  * Added [Breakpoint](http://www.graalvm.org/truffle/javadoc/com/oracle/truffle/api/debug/Breakpoint.html)`.newBuilder` methods to create a new breakpoint using the builder pattern based on Source, URI or SourceSections.
  * Added [Breakpoint](http://www.graalvm.org/truffle/javadoc/com/oracle/truffle/api/debug/Breakpoint.html)`.isResolved()` to find out whether the source location of a breakpoint is loaded by the guest language.
  * Added [Breakpoint](http://www.graalvm.org/truffle/javadoc/com/oracle/truffle/api/debug/Breakpoint.html)`.isDisposed()` to find out whether a breakpoint is disposed.
  * Added [SuspendedEvent](http://www.graalvm.org/truffle/javadoc/com/oracle/truffle/api/debug/SuspendedEvent.html)`.getReturnValue()` to get return values of calls during debugging.
  * Added [SuspendedEvent](http://www.graalvm.org/truffle/javadoc/com/oracle/truffle/api/debug/SuspendedEvent.html)`.getBreakpoints()` to return the breakpoints that hit for a suspended event.
  * Added [SuspendedEvent](http://www.graalvm.org/truffle/javadoc/com/oracle/truffle/api/debug/SuspendedEvent.html)`.getStackFrames()` to return all guest language stack frames.
  * Added [SuspendedEvent](http://www.graalvm.org/truffle/javadoc/com/oracle/truffle/api/debug/SuspendedEvent.html)`.getTopStackFrame()` to return the topmost stack frame.
  * Added [SuspendedEvent](http://www.graalvm.org/truffle/javadoc/com/oracle/truffle/api/debug/SuspendedEvent.html)`.getSourceSection()` to return the current guest language execution location
  * Added [SuspendedEvent](http://www.graalvm.org/truffle/javadoc/com/oracle/truffle/api/debug/SuspendedEvent.html)`.getSourceSections()` to return all guest language execution locations of the current method in the AST.
  * Added class [DebugStackFrame](http://www.graalvm.org/truffle/javadoc/com/oracle/truffle/api/debug/DebugStackFrame.html) which represents a guest language stack frame. Allows to get values from the current stack frame, access stack values and evaluate inline expressions.
  * Added class [DebugValue](http://www.graalvm.org/truffle/javadoc/com/oracle/truffle/api/debug/DebugValue.html) which represents a value on a stack frame or the result of an evaluated expression.
  * Added class [DebuggerTester](http://www.graalvm.org/truffle/javadoc/com/oracle/truffle/api/debug/DebuggerTester.html) which represents a utility for testing guest language debugger support more easily.
  * Deprecated [Breakpoint](http://www.graalvm.org/truffle/javadoc/com/oracle/truffle/api/debug/Breakpoint.html)`.getCondition()` and replaced it with [Breakpoint](http://www.graalvm.org/truffle/javadoc/com/oracle/truffle/api/debug/Breakpoint.html)`.getConditionExpression()` to return a String instead of a Source object.
  * Deprecated [Breakpoint](http://www.graalvm.org/truffle/javadoc/com/oracle/truffle/api/debug/Breakpoint.html)`.setCondition(String)` and replaced it with [Breakpoint](http://www.graalvm.org/truffle/javadoc/com/oracle/truffle/api/debug/Breakpoint.html)`.setConditionExpression(String)` to avoid throwing IOException.
  * Deprecated class `ExecutionEvent` and replaced it with [Debugger](http://www.graalvm.org/truffle/javadoc/com/oracle/truffle/api/debug/Debugger.html)`.startSession(SuspendedCallback)`
  * Deprecated [Debugger](http://www.graalvm.org/truffle/javadoc/com/oracle/truffle/api/debug/Debugger.html) methods setLineBreakpoint, getBreakpoints, pause. Replacements are available in the DebuggerSession class
  * Deprecated [Breakpoint](http://www.graalvm.org/truffle/javadoc/com/oracle/truffle/api/debug/Breakpoint.html)`.getState()` to be replaced with [Breakpoint](http://www.graalvm.org/truffle/javadoc/com/oracle/truffle/api/debug/Breakpoint.html)isResolved(), [Breakpoint](http://www.graalvm.org/truffle/javadoc/com/oracle/truffle/api/debug/Breakpoint.html)isDisposed() and [Breakpoint](http://www.graalvm.org/truffle/javadoc/com/oracle/truffle/api/debug/Breakpoint.html)`.isEnabled()`.
  * Deprecated [SuspendedEvent](http://www.graalvm.org/truffle/javadoc/com/oracle/truffle/api/debug/SuspendedEvent.html)`.getNode()` and [SuspendedEvent](http://www.graalvm.org/truffle/javadoc/com/oracle/truffle/api/debug/SuspendedEvent.html).getFrame() without direct replacement.
  * Deprecated [SuspendedEvent](http://www.graalvm.org/truffle/javadoc/com/oracle/truffle/api/debug/SuspendedEvent.html)`.getRecentWarnings()` and replaced it with [SuspendedEvent](http://www.graalvm.org/truffle/javadoc/com/oracle/truffle/api/debug/SuspendedEvent.html).getBreakpointConditionException(Breakpoint)
  * Deprecated [SuspendedEvent](http://www.graalvm.org/truffle/javadoc/com/oracle/truffle/api/debug/SuspendedEvent.html)`.eval` and replaced it with `DebugStackFrame.eval(String)`
  * Deprecated [SuspendedEvent](http://www.graalvm.org/truffle/javadoc/com/oracle/truffle/api/debug/SuspendedEvent.html)`.getStack()` and replaced it with [SuspendedEvent](http://www.graalvm.org/truffle/javadoc/com/oracle/truffle/api/debug/SuspendedEvent.html).getStackFrames()
  * Deprecated [SuspendedEvent](http://www.graalvm.org/truffle/javadoc/com/oracle/truffle/api/debug/SuspendedEvent.html)`.toString(Object, FrameInstance)` and replaced it with `DebugValue.as(String.class)`.

* [TruffleLanguage.createContext](http://www.graalvm.org/truffle/javadoc/com/oracle/truffle/api/TruffleLanguage.html#createContext-com.oracle.truffle.api.TruffleLanguage.Env-)
supports [post initialization callback](http://www.graalvm.org/truffle/javadoc/com/oracle/truffle/api/TruffleLanguage.html#initializeContext-C-)
* Added [SourceSectionFilter.Builder](http://www.graalvm.org/truffle/javadoc/com/oracle/truffle/api/instrumentation/SourceSectionFilter.Builderhtml).`sourceIs(SourcePredicate)` to filter for source sections with a custom source predicate.
* Added [TruffleInstrument.Env](http://www.graalvm.org/truffle/javadoc/com/oracle/truffle/api/instrumentation/TruffleInstrument.Env.html).`isEngineRoot(RootNode)` to find out where the context of the current evaluation ends when looking up the guest language stack trace with `TruffleRuntime.iterateFrames()`.
* Added [TruffleInstrument.Env](http://www.graalvm.org/truffle/javadoc/com/oracle/truffle/api/instrumentation/TruffleInstrument.Env.html).`toString(Node, Object)` to allow string conversions for objects given a Node to identify the guest language.
* Added [EventContext](http://www.graalvm.org/truffle/javadoc/com/oracle/truffle/api/instrumentation/EventContext.html).`lookupExecutionEventNode(EventBinding)` to lookup other execution event nodes using the binding at a source location.
* Added [Node.getAtomicLock()](http://www.graalvm.org/truffle/javadoc/com/oracle/truffle/api/nodes/Node.html#getAtomicLock--) to allow atomic updates that avoid creating a closure.

## Version 0.16
* [Layout](http://www.graalvm.org/truffle/javadoc/com/oracle/truffle/api/object/dsl/Layout.html)
  now accepts an alternative way to construct an object with the `build` method instead of `create`.
* [TruffleTCK](http://www.graalvm.org/truffle/javadoc/com/oracle/truffle/tck/TruffleTCK.html) tests simple operation on foreign objects. For example, a simple WRITE accesss, a HAS_SIZE access, or an IS_NULL access. It also tests the message resolution of Truffle language objects, which enables using them in other languages.

## Version 0.15
1-Jul-2016
* [Source](http://www.graalvm.org/truffle/javadoc/com/oracle/truffle/api/source/Source.html) shall be
constructed via its `newBuilder` methods. The other ways to construct or modify
source objects are now deprecated.
* [RootNode.getName](http://www.graalvm.org/truffle/javadoc/com/oracle/truffle/api/nodes/RootNode.html#getName--)
to provide name of a method or function it represents.
* Instruments are now [loaded eagerly](https://github.com/graalvm/graal/commit/81018616abb0d4ae68e98b7fcd6fda7c8d0393a2) -
which has been reported as an observable behavioral change.
* The [Instrumenter](http://www.graalvm.org/truffle/javadoc/com/oracle/truffle/api/instrumentation/Instrumenter.html)
now allows one to observe when sources and source sections are being loaded via
[attaching a listener](http://www.graalvm.org/truffle/javadoc/com/oracle/truffle/api/instrumentation/Instrumenter.html#attachLoadSourceListener-com.oracle.truffle.api.instrumentation.SourceSectionFilter-T-boolean-).
* Control the way loops are exploded with a new [LoopExplosionKind](http://www.graalvm.org/truffle/javadoc/com/oracle/truffle/api/nodes/ExplodeLoop.LoopExplosionKind.html)
enum.
* [SuspendedEvent](http://www.graalvm.org/truffle/javadoc/com/oracle/truffle/api/debug/SuspendedEvent.html#toString-java.lang.Object-com.oracle.truffle.api.frame.FrameInstance-)
provides a way to convert any value on stack to its string representation.
* [TruffleTCK](http://www.graalvm.org/truffle/javadoc/com/oracle/truffle/tck/TruffleTCK.html) checks
whether languages properly support being interrupted after a time out
* Language implementations are encouraged to mark their internal sources as
[internal](http://www.graalvm.org/truffle/javadoc/com/oracle/truffle/api/source/Source.html#isInternal--)

## Version 0.14
2-Jun-2016
* [Source](http://www.graalvm.org/truffle/javadoc/com/oracle/truffle/api/source/Source.html) has been
rewritten to be more immutable. Once (part of) content of a source is loaded, it cannot be
changed.
* Methods `fromNamedAppendableText`, `fromNamedText` and `setFileCaching` of
`Source` has been deprecated as useless or not well defined
* New method `Source`.[getURI()](http://www.graalvm.org/truffle/javadoc/com/oracle/truffle/api/source/Source.html#getURI--)
has been introduced and should be used as a persistent identification of `Source` rather than
existing `getName()` & co. methods. Debugger is using the `URI` to
[attach breakpoints](http://www.graalvm.org/truffle/javadoc/com/oracle/truffle/api/debug/Debugger.html#setLineBreakpoint-int-java.net.URI-int-boolean-)
to not yet loaded sources
* Debugger introduces new [halt tag](http://www.graalvm.org/truffle/javadoc/com/oracle/truffle/api/debug/DebuggerTags.AlwaysHalt.html) to
make it easier to simulate concepts like JavaScript's `debugger` statement
* Debugger can be paused via the Debugger.[pause](http://www.graalvm.org/truffle/javadoc/com/oracle/truffle/api/debug/Debugger.html#pause--)
method
* [@CompilationFinal](http://www.graalvm.org/truffle/javadoc/com/oracle/truffle/api/CompilerDirectives.CompilationFinal.html)
annotation can now specify whether the finality applies to array elements as well
* [TruffleTCK](http://www.graalvm.org/truffle/javadoc/com/oracle/truffle/tck/TruffleTCK.html) has been
enhanced to test behavior of languages with respect to foreign array objects


## Version 0.13
22-Apr-2016
* `AcceptMessage` has been deprecated, replaced by
[MessageResolution](http://www.graalvm.org/truffle/javadoc/com/oracle/truffle/api/interop/MessageResolution.html) &
[co](http://www.graalvm.org/truffle/javadoc/com/oracle/truffle/api/interop/Resolve.html). annotations.
Now all message-oriented annotations need to be placed in a single source file.
That simplifies readability as well as improves incremental compilation in certain systems.
* Deprecated `Node.assignSourceSection` removed. This reduces the amount of memory
occupied by [Node](http://www.graalvm.org/truffle/javadoc/com/oracle/truffle/api/nodes/Node.html)
instance.
* `PolyglotEngine.Value.execute` is now as fast as direct `CallTarget.call`.
Using the [PolyglotEngine](http://www.graalvm.org/truffle/javadoc/com/oracle/truffle/api/vm/PolyglotEngine.html)
abstraction now comes with no overhead. Just [JPDA debuggers](http://wiki.apidesign.org/wiki/Truffle#Debugging_from_NetBeans)
need to
[turn debugging on](http://www.graalvm.org/truffle/javadoc/com/oracle/truffle/api/debug/Debugger.html#find-com.oracle.truffle.api.vm.PolyglotEngine-)
explicitly.
* Sharing of efficient code/AST between multiple instances of
[PolyglotEngine](http://www.graalvm.org/truffle/javadoc/com/oracle/truffle/api/vm/PolyglotEngine.html)
is possible. Using more than one `PolyglotEngine` resulted in code de-opt previously.
That isn't the case anymore. Future version of the API will provide explicit control
over the set of engines that share the code.
* Simple language JAR no longer contains test classes. There is a separate simple language tests distribution.

## Version 0.12
* The Instrumentation Framework has been revised and has new APIs that are integrated into the PolyglotEngine.
* Instrumentation support required of language implementations is specified as abstract methods on TruffleLanguage.
* Clients access instrumentation services via an instance of Instrumenter, provided by the Polyglot framework.
* `TruffleRuntime#iterateFrames` now starts at the current frame.

## Version 0.11
28-Jan-2016
* Improved interop API
* PolyglotEngine.Builder.getConfig
* TruffleLanguage.Env.isMimeTypeSupported

## Version 0.10
18-Dec-2015
* Profile API classes moved into its own com.oracle.truffle.api.profiles package

## Version 0.9
21-Oct-2015
* Debugger API

## Version 0.8
17-Jul-2015, [Repository Revision](http://lafo.ssw.uni-linz.ac.at/hg/truffle/shortlog/graal-0.8)
* The Truffle repository no longer contains Graal
* PolyglotEngine is an entry point for creating, building and running multi language Truffle systems
* Implement TruffleLanguage and use @Registration to register your language into the Truffle polyglot system
* Include Truffle TCK (test compatibility kit) into your test cases to verify your language implementation is compliant enough
* Interoperability API polished
* Cleanup of Source related API

## Version 0.7
29-Apr-2015, [Repository Revision](http://hg.openjdk.java.net/graal/graal/shortlog/graal-0.7)
* New, faster partial evaluation (no more TruffleCache).
* If a method is annotated with @ExplodeLoop and contains a loop that can not be exploded, partial evaluation will fail.
* Truffle background compilation is now multi-threaded.
* Experimental merge=true flag for @ExplodeLoop allows building bytecode-based interpreters (see BytecodeInterpreterPartialEvaluationTest).
* Added Node#deepCopy as primary method to copy ASTs.
* Disable inlining across Truffle boundary by default. New option TruffleInlineAcrossTruffleBoundary default false.
* Node.replace(Node) now guards against non-assignable replacement, and Node.isReplacementSafe(Node) checks in advance.
* Instrumentation:  AST "probing" is now safe and implemented by Node.probe(); language implementors need only implement Node.isInstrumentable() and Node.createWrapperNode().
* Instrumentation:  A new framework defines a category of  simple "instrumentation tools" that can be created, configured, and installed, after which they autonomously collect execution data of some kind.
* Instrumentation:  A new example "instrumentation tool" is a language-agnostic collector of code coverage information (CoverageTracker); there are two other examples.
* Removed unsafe compiler directives; use `sun.misc.Unsafe` instead.
* Removed `Node#onAdopt()`.
* Implemented a new generated code layout that reduces the code size.
* Changed all methods enclosed in a @TypeSystem must now be static.
* Changed all methods enclosed in generated type system classes are now static.
* Deprecated the type system constant used in the generated type system classes.
* Changed NodeFactory implementations are no longer generated by default. Use {Node}Gen#create instead of {Node}Factory#create to create new instances of nodes.
* Added @GenerateNodeFactory to generate NodeFactory implementations for this node and its subclasses.
* Deprecated @NodeAssumptions for removal in the next release.
* Deprecated experimental @Implies for removal in the next release.
* Added new package c.o.t.api.dsl.examples to the c.o.t.api.dsl project containing documented and debug-able Truffle-DSL use cases.
* Changed "typed execute methods" are no longer required for use as specialization return type or parameter. It is now sufficient to declare them in the @TypeSystem.
* Added @Cached annotation to express specialization local state.
* Added Specialization#limit to declare a limit expression for the maximum number of specialization instantiations.
* Changed syntax and semantics of Specialization#assumptions and Specialization#guards. They now use a Java like expression syntax.
* Changed guard expressions that do not bind any dynamic parameter are invoked just once per specialization instantiation. They are now asserted to be true on the fast path.
* Renamed @ImportGuards to @ImportStatic.
* Changed declaring a @TypeSystemReference for a node that contains specializations is not mandatory anymore.
* Changed types used in specializations are not restricted on types declared in the type system anymore.
* Changed nodes that declare all execute methods with the same number of evaluated arguments as specialization arguments do not require @NodeChild annotations anymore.
* Changed types used in checks and casts are not mandatory to be declared in the type system.

## Version 0.6
19-Dec-2014, [Repository Revision](http://hg.openjdk.java.net/graal/graal/shortlog/graal-0.6)
* Instrumentation: add Instrumentable API for language implementors, with most details automated (see package `com.oracle.truffle.api.instrument`).
* The BranchProfile constructor is now private. Use BranchProfile#create() instead.
* Renamed @CompilerDirectives.SlowPath to @CompilerDirectives.TruffleBoundary
* Renamed RootNode#isSplittable to RootNode#isCloningAllowed
* Removed RootNode#split. Cloning ASTs for splitting is now an implementation detail of the Truffle runtime implementation.
* Renamed DirectCallNode#isSplittable to DirectCallNode#isCallTargetCloningAllowed
* Renamed DirectCallNode#split to DirectCallNode#cloneCallTarget
* Renamed DirectCallNode#isSplit to DirectCallNode#isCallTargetCloned
* Added PrimitiveValueProfile.
* Added -G:TruffleTimeThreshold=5000 option to defer compilation for call targets
* Added RootNode#getExecutionContext to identify nodes with languages
* Removed `FrameTypeConversion` interface and changed the corresponding `FrameDescriptor` constructor to have a default value parameter instead.
* Removed `CompilerDirectives.unsafeFrameCast` (equivalent to a `(MaterializedFrame)` cast).
* Added `TruffleRuntime#getCapability` API method.
* Added `NodeInterface` and allowed child field to be declared with interfaces that extend it.
* Added `CompilerOptions` and allowed it to be set for `ExecutionContext` and `RootNode`.
* Added experimental object API (see new project `com.oracle.truffle.api.object`).

## Version 0.5
23-Sep-2014, [Repository Revision](http://hg.openjdk.java.net/graal/graal/shortlog/graal-0.5)
* Added `TruffleRuntime#getCallTargets()` to get all call targets that were created and are still referenced.
* Added `NeverValidAssumption` to complement `AlwaysValidAssumption`.
* Fixed a bug in `AssumedValue` that may not invalidate correctly.
* New option, `-G:+/-TruffleCompilationExceptionsAreThrown`, that will throw an `OptimizationFailedException` for compiler errors.

## Version 0.4
19-Aug-2014, [Repository Revision](http://hg.openjdk.java.net/graal/graal/shortlog/graal-0.4)
### Truffle
* Change API for stack walking to a visitor: `TruffleRuntime#iterateFrames` replaces `TruffleRuntime#getStackTrace`
* New flag `-G:+TraceTruffleCompilationCallTree` to print the tree of inlined calls before compilation.
* `truffle.jar`: strip out build-time only dependency into a seperated JAR file (`truffle-dsl-processor.jar`)
* New flag `-G:+TraceTruffleCompilationAST` to print the AST before compilation.
* New experimental `TypedObject` interface added.
* Added `isVisited` method for `BranchProfile`.
* Added new `ConditionProfile`, `BinaryConditionProfile` and `CountingConditionProfile` utility classes to profile if conditions.

## Version 0.3
9-May-2014, [Repository Revision](http://hg.openjdk.java.net/graal/graal/shortlog/graal-0.3)
* The method `CallTarget#call` takes now a variable number of Object arguments.
* Support for collecting stack traces and for accessing the current frame in slow paths (see `TruffleRuntime#getStackTrace`).
* Renamed `CallNode` to `DirectCallNode`.
* Renamed `TruffleRuntime#createCallNode` to `TruffleRuntime#createDirectCallNode`.
* Added `IndirectCallNode` for calls with a changing `CallTarget`.
* Added `TruffleRuntime#createIndirectCallNode` to create an `IndirectCallNode`.
* `DirectCallNode#inline` was renamed to `DirectCallNode#forceInlining()`.
* Removed deprecated `Node#adoptChild`.

## Version 0.2
25-Mar-2014, [Repository Revision](http://hg.openjdk.java.net/graal/graal/shortlog/graal-0.2)
* New API `TruffleRuntime#createCallNode` to create call nodes and to give the runtime system control over its implementation.
* New API `RootNode#getCachedCallNodes` to get a weak set of `CallNode`s that have registered to call the `RootNode`.
* New API to split the AST of a call-site context sensitively. `CallNode#split`, `CallNode#isSplittable`, `CallNode#getSplitCallTarget`, `CallNode#getCurrentCallTarget`, `RootNode#isSplittable`, `RootNode#split`.
* New API to inline a call-site into the call-graph. `CallNode#isInlinable`, `CallNode#inline`, `CallNode#isInlined`.
* New API for the runtime environment to register `CallTarget`s as caller to the `RootNode`. `CallNode#registerCallTarget`.
* Improved API for counting nodes in Truffle ASTs. `NodeUtil#countNodes` can be used with a `NodeFilter`.
* New API to declare the cost of a Node for use in runtime environment specific heuristics. See `NodeCost`, `Node#getCost` and `NodeInfo#cost`.
* Changed `Node#replace` reason parameter type to `CharSequence` (to enable lazy string building)
* New `Node#insert` method for inserting new nodes into the tree (formerly `adoptChild`)
* New `Node#adoptChildren` helper method that adopts all (direct and indirect) children of a node
* New API `Node#atomic` for atomic tree operations
* Made `Node#replace` thread-safe


## Version 0.1
5-Feb-2014, [Repository Revision](http://hg.openjdk.java.net/graal/graal/shortlog/graal-0.1)
* Initial version of a multi-language framework on top of Graal.<|MERGE_RESOLUTION|>--- conflicted
+++ resolved
@@ -4,7 +4,6 @@
 
 ## Version 22.3.0
 
-<<<<<<< HEAD
 * GR-39219 Removed several deprecated APIs:
     * Removed deprecated `FrameSlot` API. The API was deprecated in 22.0.
     * Removed deprecated `CompilerOptions` API. The API was deprecated in 22.1.
@@ -17,10 +16,8 @@
     * Removed deprecated equality `ValueProfile` . The API was deprecated in 21.2.
     * Removed deprecated `UnionAssumption`, `AlwaysValidAssumption` and `NeverValidAssumption`. The API was deprecated in 22.1.
     
-=======
 * (GR-35797) The [SnippetRun#getException()](https://www.graalvm.org/truffle/javadoc/org/graalvm/polyglot/tck/ResultVerifier.SnippetRun.html#getException--) now provides an `IllegalArgumentException` thrown during the snippet execution. The `IllegalArgumentException` is converted to a `PolyglotException` before it is returned.
 
->>>>>>> 394b04aa
 ## Version 22.2.0
 
 * GR-33829 Added support on libgraal for caching encoded graphs across Truffle compilations to speedup partial evaluation. The cache is enabled by default and can be enabled/disabled with the `--engine.EncodedGraphCache` option.
