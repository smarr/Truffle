package com.oracle.svm.core.sampling;

import java.io.BufferedWriter;
import java.io.FileWriter;
import java.io.IOException;
import java.nio.file.Path;
import java.nio.file.Paths;
import java.util.ArrayList;
import java.util.Collections;
import java.util.List;

import org.graalvm.collections.PrefixTree;
import org.graalvm.nativeimage.ImageSingletons;
import org.graalvm.nativeimage.c.function.CodePointer;
import org.graalvm.word.WordFactory;

import com.oracle.svm.core.ProfilingSampler;
import com.oracle.svm.core.annotate.Uninterruptible;
import com.oracle.svm.core.code.CodeInfo;
import com.oracle.svm.core.code.CodeInfoAccess;
import com.oracle.svm.core.code.CodeInfoQueryResult;
import com.oracle.svm.core.code.CodeInfoTable;
import com.oracle.svm.core.code.FrameInfoQueryResult;
import com.oracle.svm.core.code.UntetheredCodeInfo;

public class DumpSamplingData {
    private static final class CallFrame {
        final CallFrameInfo frameInfo;
        final CallFrame tail;

        private CallFrame(CallFrameInfo frameInfo, CallFrame tail) {
            this.tail = tail;
            this.frameInfo = frameInfo;
        }
    }

    public Runnable dumpSamplingProfilesToFile() {
        return DumpSamplingData::dumpSamplingData;
    }

    public static void dumpSamplingData() {
        dumpToFile("sampling-java-stack.iprof", DumpMode.JavaStackView);
        dumpToFile("sampling-compilation-stack.iprof", DumpMode.CompilationStackView);
    }

    private static void dumpToFile(String fileName, DumpMode dumpMode) {
        BufferedWriter profilesWriter = null;
        try {
            Path profilesPath = Paths.get(fileName).toAbsolutePath();
            profilesWriter = new BufferedWriter(new FileWriter(profilesPath.toFile()));
            dumpFromTree(profilesWriter, dumpMode);
        } catch (Throwable e) {
            e.printStackTrace();
        } finally {
            if (profilesWriter != null) {
                try {
                    profilesWriter.close();
                } catch (Throwable e) {
                    e.printStackTrace();
                }
            }
        }
    }

    @Uninterruptible(reason = "Called by uninterruptible code.")
    private static CodeInfo codeInfo(CodePointer ip) {
        UntetheredCodeInfo untetheredCodeInfo = CodeInfoTable.lookupCodeInfo(ip);
        assert untetheredCodeInfo.isNonNull();
        Object tether = CodeInfoAccess.acquireTether(untetheredCodeInfo);
        try {
            return CodeInfoAccess.convert(untetheredCodeInfo, tether);
        } finally {
            CodeInfoAccess.releaseTether(untetheredCodeInfo, tether);
        }
        // return CodeInfoAccess.convert(untetheredCodeInfo);
    }

    static List<CallFrameInfo> decodeMethod(long address, DumpMode mode) {
        // The resulting list is ordered from callees to their callers to align with the format of
        // the instrumentation profiles.
        CodePointer ip = WordFactory.pointer(address);
        CodeInfoQueryResult result = new AOTCodeInfoQueryResult(ip);
        CodeInfo codeInfo = codeInfo(ip);
        long relativeIP = CodeInfoAccess.relativeIP(codeInfo, ip);
        CodeInfoAccess.lookupCodeInfo(codeInfo, relativeIP, result);
        FrameInfoQueryResult frameInfo = result.getFrameInfo();
        return createDecodedMethodEntry(frameInfo, mode);
    }

<<<<<<< HEAD
    private static String createDecodedMethodEntry(FrameInfoQueryResult frameInfo, DUMP_MODE mode) {
        DebugCallStackFrameMethodData frameMethodData = ImageSingletons.lookup(DebugCallStackFrameMethodData.class);
        if (mode == DUMP_MODE.JAVA_STACK_VIEW) {
            List<String> frames = new ArrayList<>();
            while (frameInfo != null) {
                int methodID = frameInfo.getMethodID();
                frames.add(frameMethodData.methodInfo(methodID) + " (" + methodID + " )" + ":" + frameInfo.getBci());
                frameInfo = frameInfo.getCaller();
=======
    private static List<CallFrameInfo> createDecodedMethodEntry(FrameInfoQueryResult frameInfo, DumpMode mode) {
        CallStackFrameMethodInfo frameMethodData = ImageSingletons.lookup(CallStackFrameMethodInfo.class);
        if (mode == DumpMode.JavaStackView) {
            List<CallFrameInfo> frames = new ArrayList<>();
            int frameInfoMethodId = frameInfo.getMethodID();
            frames.add(new CallFrameBciInfo(frameInfoMethodId, frameInfo.getBci(), frameMethodData.methodFor(frameInfoMethodId)));
            while (frameInfo.getCaller() != null) {
                frameInfo = frameInfo.getCaller();
                frameInfoMethodId = frameInfo.getMethodID();
                frames.add(new CallFrameBciInfo(frameInfoMethodId, frameInfo.getBci(), frameMethodData.methodFor(frameInfoMethodId)));
>>>>>>> a269f601
            }
            return frames;
        } else if (mode == DumpMode.JavaStackWithoutBciView) {
            List<CallFrameInfo> frames = new ArrayList<>();
            int frameInfoMethodId = frameInfo.getMethodID();
            frames.add(new CallFrameBciInfo(frameInfoMethodId, frameInfo.getBci(), frameMethodData.methodFor(frameInfoMethodId)));
            while (frameInfo.getCaller() != null) {
                frameInfo = frameInfo.getCaller();
                frameInfoMethodId = frameInfo.getMethodID();
                frames.add(new CallFrameNoBciInfo(frameInfoMethodId, frameMethodData.methodFor(frameInfoMethodId)));
            }
            return frames;
        } else {
            assert mode == DumpMode.CompilationStackView;
            while (frameInfo.getCaller() != null) {
                frameInfo = frameInfo.getCaller();
            }
            int frameInfoMethodId = frameInfo.getMethodID();
<<<<<<< HEAD
            if (mode == DUMP_MODE.COMPILATION_STACK_VIEW) {
                return frameMethodData.methodInfo(frameInfoMethodId) + " (" + frameInfoMethodId + ")";
            } else {
                assert mode == DUMP_MODE.COMPILATION_WITH_BCI_STACK_VIEW;
                int bci = frameInfo.getBci();
                return frameMethodData.methodInfo(frameInfoMethodId) + " (" + frameInfoMethodId + ") " + ":" + bci;
            }
=======
            return Collections.singletonList(new CallFrameNoBciInfo(frameInfoMethodId, frameMethodData.methodFor(frameInfoMethodId)));

>>>>>>> a269f601
        }
    }

    static void dumpFromTree(BufferedWriter writer, DumpMode mode) {
        PrefixTree prefixTree = ImageSingletons.lookup(ProfilingSampler.class).prefixTree();
        // TODO: remove total
        prefixTree.topDown(new CallFrame(new CallFrameNoBciInfo(CallFrameNoBciInfo.TOTAL_ID, "<total>"), null), (context, address) -> {
            List<CallFrameInfo> frameInfos = decodeMethod(address, mode);
            CallFrame head = context;
            for (CallFrameInfo frameInfo : frameInfos) {
                head = new CallFrame(frameInfo, head);
            }
            return head;
        }, (context, value) -> {
            CallStackFrameMethodInfo frameMethodData = ImageSingletons.lookup(CallStackFrameMethodInfo.class);
            CallFrame current = context;

            if (value > 0) {
                boolean safepointFound = false;
                while (!safepointFound) {
                    if (frameMethodData.isSamplingCodeEntry(current.frameInfo.methodId)) {
                        safepointFound = true;
                    }
                    current = current.tail;
                }
                StringBuilder contextString = new StringBuilder(current.frameInfo.toString());
                current = current.tail;
                while (current != null) {
                    contextString.append(",").append(current.frameInfo);
                    current = current.tail;
                }
                contextString.append(" ").append(value);
                try {
                    writer.write(contextString.toString());
                    writer.newLine();
                } catch (IOException e) {
                    throw new RuntimeException(e);
                }
            }
        });
    }

    static class AOTCodeInfoQueryResult extends CodeInfoQueryResult {

        AOTCodeInfoQueryResult(CodePointer ip) {
            super();
            this.ip = ip;
        }
    }

    static class CallFrameInfo {
        int methodId;
    }

    static class CallFrameBciInfo extends CallFrameInfo {
        int bci;
        String methodName;

        CallFrameBciInfo(int methodId, int bci, String methodName) {
            this.methodId = methodId;
            this.bci = bci;
            this.methodName = methodName;
        }

        @Override
        public String toString() {
            return methodName + " (" + methodId + ") " + ":" + bci;
        }
    }

    static class CallFrameNoBciInfo extends CallFrameInfo {
        static final int TOTAL_ID = -5;
        String methodName;

        CallFrameNoBciInfo(int methodId, String methodName) {
            this.methodId = methodId;
            this.methodName = methodName;
        }

        @Override
        public String toString() {
            return methodName + " (" + methodId + ")";
        }
    }

    enum DumpMode {
        JavaStackView,
        JavaStackWithoutBciView,
        CompilationStackView;
    }
}<|MERGE_RESOLUTION|>--- conflicted
+++ resolved
@@ -87,27 +87,14 @@
         return createDecodedMethodEntry(frameInfo, mode);
     }
 
-<<<<<<< HEAD
-    private static String createDecodedMethodEntry(FrameInfoQueryResult frameInfo, DUMP_MODE mode) {
-        DebugCallStackFrameMethodData frameMethodData = ImageSingletons.lookup(DebugCallStackFrameMethodData.class);
-        if (mode == DUMP_MODE.JAVA_STACK_VIEW) {
-            List<String> frames = new ArrayList<>();
-            while (frameInfo != null) {
-                int methodID = frameInfo.getMethodID();
-                frames.add(frameMethodData.methodInfo(methodID) + " (" + methodID + " )" + ":" + frameInfo.getBci());
-                frameInfo = frameInfo.getCaller();
-=======
     private static List<CallFrameInfo> createDecodedMethodEntry(FrameInfoQueryResult frameInfo, DumpMode mode) {
         CallStackFrameMethodInfo frameMethodData = ImageSingletons.lookup(CallStackFrameMethodInfo.class);
         if (mode == DumpMode.JavaStackView) {
             List<CallFrameInfo> frames = new ArrayList<>();
-            int frameInfoMethodId = frameInfo.getMethodID();
-            frames.add(new CallFrameBciInfo(frameInfoMethodId, frameInfo.getBci(), frameMethodData.methodFor(frameInfoMethodId)));
-            while (frameInfo.getCaller() != null) {
+            while (frameInfo != null) {
+                int frameInfoMethodId = frameInfo.getMethodID();
+                frames.add(new CallFrameBciInfo(frameInfoMethodId, frameInfo.getBci(), frameMethodData.methodFor(frameInfoMethodId)));
                 frameInfo = frameInfo.getCaller();
-                frameInfoMethodId = frameInfo.getMethodID();
-                frames.add(new CallFrameBciInfo(frameInfoMethodId, frameInfo.getBci(), frameMethodData.methodFor(frameInfoMethodId)));
->>>>>>> a269f601
             }
             return frames;
         } else if (mode == DumpMode.JavaStackWithoutBciView) {
@@ -126,18 +113,7 @@
                 frameInfo = frameInfo.getCaller();
             }
             int frameInfoMethodId = frameInfo.getMethodID();
-<<<<<<< HEAD
-            if (mode == DUMP_MODE.COMPILATION_STACK_VIEW) {
-                return frameMethodData.methodInfo(frameInfoMethodId) + " (" + frameInfoMethodId + ")";
-            } else {
-                assert mode == DUMP_MODE.COMPILATION_WITH_BCI_STACK_VIEW;
-                int bci = frameInfo.getBci();
-                return frameMethodData.methodInfo(frameInfoMethodId) + " (" + frameInfoMethodId + ") " + ":" + bci;
-            }
-=======
             return Collections.singletonList(new CallFrameNoBciInfo(frameInfoMethodId, frameMethodData.methodFor(frameInfoMethodId)));
-
->>>>>>> a269f601
         }
     }
 
