/*
 * Copyright (c) 2021, 2021, Oracle and/or its affiliates. All rights reserved.
 * DO NOT ALTER OR REMOVE COPYRIGHT NOTICES OR THIS FILE HEADER.
 *
 * This code is free software; you can redistribute it and/or modify it
 * under the terms of the GNU General Public License version 2 only, as
 * published by the Free Software Foundation.  Oracle designates this
 * particular file as subject to the "Classpath" exception as provided
 * by Oracle in the LICENSE file that accompanied this code.
 *
 * This code is distributed in the hope that it will be useful, but WITHOUT
 * ANY WARRANTY; without even the implied warranty of MERCHANTABILITY or
 * FITNESS FOR A PARTICULAR PURPOSE.  See the GNU General Public License
 * version 2 for more details (a copy is included in the LICENSE file that
 * accompanied this code).
 *
 * You should have received a copy of the GNU General Public License version
 * 2 along with this work; if not, write to the Free Software Foundation,
 * Inc., 51 Franklin St, Fifth Floor, Boston, MA 02110-1301 USA.
 *
 * Please contact Oracle, 500 Oracle Parkway, Redwood Shores, CA 94065 USA
 * or visit www.oracle.com if you need additional information or have any
 * questions.
 */
package com.oracle.svm.core.genscavenge.remset;

import java.util.List;

import org.graalvm.compiler.api.replacements.Fold;
import org.graalvm.compiler.replacements.nodes.AssertionNode;
import org.graalvm.compiler.word.Word;
import org.graalvm.nativeimage.Platform;
import org.graalvm.nativeimage.Platforms;
import org.graalvm.nativeimage.c.struct.SizeOf;
import org.graalvm.word.Pointer;
import org.graalvm.word.UnsignedWord;
import org.graalvm.word.WordFactory;

import com.oracle.svm.core.AlwaysInline;
import com.oracle.svm.core.config.ConfigurationValues;
import com.oracle.svm.core.genscavenge.AlignedHeapChunk;
import com.oracle.svm.core.genscavenge.AlignedHeapChunk.AlignedHeader;
import com.oracle.svm.core.genscavenge.GreyToBlackObjectVisitor;
import com.oracle.svm.core.genscavenge.HeapChunk;
import com.oracle.svm.core.genscavenge.HeapParameters;
import com.oracle.svm.core.genscavenge.ObjectHeaderImpl;
import com.oracle.svm.core.hub.LayoutEncoding;
import com.oracle.svm.core.image.ImageHeapObject;
import com.oracle.svm.core.util.HostedByteBufferPointer;
import com.oracle.svm.core.util.PointerUtils;
import com.oracle.svm.core.util.UnsignedUtils;

final class AlignedChunkRememberedSet {
    private AlignedChunkRememberedSet() {
    }

    @Fold
    public static int wordSize() {
        return ConfigurationValues.getTarget().wordSize;
    }

    @Fold
    public static UnsignedWord getHeaderSize() {
        UnsignedWord headerSize = getFirstObjectTableLimitOffset();
        UnsignedWord alignment = WordFactory.unsigned(ConfigurationValues.getObjectLayout().getAlignment());
        return UnsignedUtils.roundUp(headerSize, alignment);
    }

    @Platforms(Platform.HOSTED_ONLY.class)
    public static void enableRememberedSet(HostedByteBufferPointer chunk, int chunkPosition, List<ImageHeapObject> objects) {
        // Completely clean the card table and the first object table.
        CardTable.cleanTable(getCardTableStart(chunk), getCardTableSize());
        FirstObjectTable.initializeTable(getFirstObjectTableStart(chunk), getFirstObjectTableSize());

        Pointer fotStart = getFirstObjectTableStart(chunk);
        UnsignedWord objectsStartOffset = AlignedHeapChunk.getObjectsStartOffset();
        for (ImageHeapObject obj : objects) {
            long offsetWithinChunk = obj.getOffset() - chunkPosition;
            assert offsetWithinChunk > 0 && WordFactory.unsigned(offsetWithinChunk).aboveOrEqual(objectsStartOffset);

            UnsignedWord startOffset = WordFactory.unsigned(offsetWithinChunk).subtract(objectsStartOffset);
            UnsignedWord endOffset = startOffset.add(WordFactory.unsigned(obj.getSize()));
            FirstObjectTable.setTableForObject(fotStart, startOffset, endOffset);
            // The remembered set bit in the header will be set by the code that writes the objects.
        }
    }

    @AlwaysInline("GC performance")
    public static void enableRememberedSetForObject(AlignedHeader chunk, Object obj) {
        Pointer fotStart = getFirstObjectTableStart(chunk);
        Pointer objectsStart = AlignedHeapChunk.getObjectsStart(chunk);
        Pointer startOffset = Word.objectToUntrackedPointer(obj).subtract(objectsStart);
        Pointer endOffset = LayoutEncoding.getObjectEndInGC(obj).subtract(objectsStart);
        FirstObjectTable.setTableForObject(fotStart, startOffset, endOffset);
        ObjectHeaderImpl.setRememberedSetBit(obj);
    }

    public static void enableRememberedSet(AlignedHeader chunk) {
        // Completely clean the card table and the first object table as further objects may be
        // added later on to this chunk.
        CardTable.cleanTable(getCardTableStart(chunk), getCardTableSize());
        FirstObjectTable.initializeTable(getFirstObjectTableStart(chunk), getFirstObjectTableSize());

        Pointer offset = AlignedHeapChunk.getObjectsStart(chunk);
        Pointer top = HeapChunk.getTopPointer(chunk);
        while (offset.belowThan(top)) {
            Object obj = offset.toObject();
            enableRememberedSetForObject(chunk, obj);
            offset = offset.add(LayoutEncoding.getSizeFromObjectInGC(obj));
        }
    }

    public static void clearRememberedSet(AlignedHeader chunk) {
        CardTable.cleanTable(getCardTableStart(chunk), getCardTableSize());
    }

    /**
     * Dirty the card corresponding to the given Object. This has to be fast, because it is used by
     * the post-write barrier.
     */
    public static void dirtyCardForObject(Object object, boolean verifyOnly) {
        Pointer objectPointer = Word.objectToUntrackedPointer(object);
        AlignedHeader chunk = AlignedHeapChunk.getEnclosingChunkFromObjectPointer(objectPointer);
        Pointer cardTableStart = getCardTableStart(chunk);
        UnsignedWord index = getObjectIndex(chunk, objectPointer);
        if (verifyOnly) {
            AssertionNode.assertion(false, CardTable.isDirty(cardTableStart, index), "card must be dirty", "", "", 0L, 0L);
        } else {
            CardTable.setDirty(cardTableStart, index);
        }
    }

    public static void walkDirtyObjects(AlignedHeader chunk, GreyToBlackObjectVisitor visitor, boolean clean) {
        Pointer cardTableStart = getCardTableStart(chunk);
        Pointer fotStart = getFirstObjectTableStart(chunk);
        Pointer objectsStart = AlignedHeapChunk.getObjectsStart(chunk);
        Pointer objectsLimit = HeapChunk.getTopPointer(chunk);
        UnsignedWord memorySize = objectsLimit.subtract(objectsStart);
        UnsignedWord indexLimit = CardTable.indexLimitForMemorySize(memorySize);

        for (UnsignedWord index = WordFactory.zero(); index.belowThan(indexLimit); index = index.add(wordSize())) {
            UnsignedWord value = CardTable.readWord(cardTableStart, index);
            if (value.notEqual(CardTable.CLEAN_WORD)) {
                if (clean) {
                    CardTable.cleanWord(cardTableStart, index);
                }
<<<<<<< HEAD
                for (int i = 0; i < wordSize(); i++) {
                    if (value.unsignedShiftRight(i * 8).and(0xFF).equal(CardTable.DIRTY_ENTRY)) {
                        Pointer ptr = FirstObjectTable.getFirstObjectImprecise(fotStart, objectsStart, objectsLimit, index.add(i));
                        Pointer cardLimit = CardTable.indexToMemoryPointer(objectsStart, index.add(i + 1));
                        Pointer walkLimit = PointerUtils.min(cardLimit, objectsLimit);
                        while (ptr.belowThan(walkLimit)) {
                            Object obj = ptr.toObject();
                            visitor.visitObjectInline(obj);
                            ptr = LayoutEncoding.getObjectEndInline(obj);
                        }
                    }
=======

                Pointer ptr = FirstObjectTable.getFirstObjectImprecise(fotStart, objectsStart, objectsLimit, index);
                Pointer cardLimit = CardTable.indexToMemoryPointer(objectsStart, index.add(1));
                Pointer walkLimit = PointerUtils.min(cardLimit, objectsLimit);
                while (ptr.belowThan(walkLimit)) {
                    Object obj = ptr.toObject();
                    visitor.visitObjectInline(obj);
                    ptr = LayoutEncoding.getObjectEndInlineInGC(obj);
>>>>>>> 38579856
                }
            }
        }
    }

    public static boolean verify(AlignedHeader chunk) {
        boolean success = true;
        success &= CardTable.verify(getCardTableStart(chunk), AlignedHeapChunk.getObjectsStart(chunk), HeapChunk.getTopPointer(chunk));
        success &= FirstObjectTable.verify(getFirstObjectTableStart(chunk), AlignedHeapChunk.getObjectsStart(chunk), HeapChunk.getTopPointer(chunk));
        return success;
    }

    /** Return the index of an object within the tables of a chunk. */
    private static UnsignedWord getObjectIndex(AlignedHeader chunk, Pointer objectPointer) {
        UnsignedWord offset = AlignedHeapChunk.getObjectOffset(chunk, objectPointer);
        return CardTable.memoryOffsetToIndex(offset);
    }

    @Fold
    static UnsignedWord getStructSize() {
        return WordFactory.unsigned(SizeOf.get(AlignedHeader.class));
    }

    @Fold
    static UnsignedWord getCardTableSize() {
        // We conservatively compute the size as a fraction of the size of the entire chunk.
        UnsignedWord structSize = getStructSize();
        UnsignedWord available = HeapParameters.getAlignedHeapChunkSize().subtract(structSize);
        UnsignedWord requiredSize = CardTable.tableSizeForMemorySize(available);
        UnsignedWord alignment = WordFactory.unsigned(ConfigurationValues.getObjectLayout().getAlignment());
        return UnsignedUtils.roundUp(requiredSize, alignment);
    }

    @Fold
    static UnsignedWord getFirstObjectTableSize() {
        return getCardTableSize();
    }

    @Fold
    static UnsignedWord getFirstObjectTableStartOffset() {
        UnsignedWord cardTableLimit = getCardTableLimitOffset();
        UnsignedWord alignment = WordFactory.unsigned(ConfigurationValues.getObjectLayout().getAlignment());
        return UnsignedUtils.roundUp(cardTableLimit, alignment);
    }

    @Fold
    static UnsignedWord getFirstObjectTableLimitOffset() {
        UnsignedWord fotStart = getFirstObjectTableStartOffset();
        UnsignedWord fotSize = getFirstObjectTableSize();
        UnsignedWord fotLimit = fotStart.add(fotSize);
        UnsignedWord alignment = WordFactory.unsigned(ConfigurationValues.getObjectLayout().getAlignment());
        return UnsignedUtils.roundUp(fotLimit, alignment);
    }

    @Fold
    static UnsignedWord getCardTableStartOffset() {
        UnsignedWord structSize = getStructSize();
        UnsignedWord alignment = WordFactory.unsigned(ConfigurationValues.getObjectLayout().getAlignment());
        return UnsignedUtils.roundUp(structSize, alignment);
    }

    @Fold
    static UnsignedWord getCardTableLimitOffset() {
        UnsignedWord tableStart = getCardTableStartOffset();
        UnsignedWord tableSize = getCardTableSize();
        UnsignedWord tableLimit = tableStart.add(tableSize);
        UnsignedWord alignment = WordFactory.unsigned(ConfigurationValues.getObjectLayout().getAlignment());
        return UnsignedUtils.roundUp(tableLimit, alignment);
    }

    private static Pointer getCardTableStart(AlignedHeader chunk) {
        return getCardTableStart(HeapChunk.asPointer(chunk));
    }

    private static Pointer getCardTableStart(Pointer chunk) {
        return chunk.add(getCardTableStartOffset());
    }

    private static Pointer getFirstObjectTableStart(AlignedHeader chunk) {
        return getFirstObjectTableStart(HeapChunk.asPointer(chunk));
    }

    private static Pointer getFirstObjectTableStart(Pointer chunk) {
        return chunk.add(getFirstObjectTableStartOffset());
    }
}<|MERGE_RESOLUTION|>--- conflicted
+++ resolved
@@ -144,7 +144,6 @@
                 if (clean) {
                     CardTable.cleanWord(cardTableStart, index);
                 }
-<<<<<<< HEAD
                 for (int i = 0; i < wordSize(); i++) {
                     if (value.unsignedShiftRight(i * 8).and(0xFF).equal(CardTable.DIRTY_ENTRY)) {
                         Pointer ptr = FirstObjectTable.getFirstObjectImprecise(fotStart, objectsStart, objectsLimit, index.add(i));
@@ -153,19 +152,9 @@
                         while (ptr.belowThan(walkLimit)) {
                             Object obj = ptr.toObject();
                             visitor.visitObjectInline(obj);
-                            ptr = LayoutEncoding.getObjectEndInline(obj);
+                            ptr = LayoutEncoding.getObjectEndInlineInGC(obj);
                         }
                     }
-=======
-
-                Pointer ptr = FirstObjectTable.getFirstObjectImprecise(fotStart, objectsStart, objectsLimit, index);
-                Pointer cardLimit = CardTable.indexToMemoryPointer(objectsStart, index.add(1));
-                Pointer walkLimit = PointerUtils.min(cardLimit, objectsLimit);
-                while (ptr.belowThan(walkLimit)) {
-                    Object obj = ptr.toObject();
-                    visitor.visitObjectInline(obj);
-                    ptr = LayoutEncoding.getObjectEndInlineInGC(obj);
->>>>>>> 38579856
                 }
             }
         }
