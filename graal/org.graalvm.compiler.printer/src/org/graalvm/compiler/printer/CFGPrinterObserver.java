/*
 * Copyright (c) 2011, 2016, Oracle and/or its affiliates. All rights reserved.
 * DO NOT ALTER OR REMOVE COPYRIGHT NOTICES OR THIS FILE HEADER.
 *
 * This code is free software; you can redistribute it and/or modify it
 * under the terms of the GNU General Public License version 2 only, as
 * published by the Free Software Foundation.
 *
 * This code is distributed in the hope that it will be useful, but WITHOUT
 * ANY WARRANTY; without even the implied warranty of MERCHANTABILITY or
 * FITNESS FOR A PARTICULAR PURPOSE.  See the GNU General Public License
 * version 2 for more details (a copy is included in the LICENSE file that
 * accompanied this code).
 *
 * You should have received a copy of the GNU General Public License version
 * 2 along with this work; if not, write to the Free Software Foundation,
 * Inc., 51 Franklin St, Fifth Floor, Boston, MA 02110-1301 USA.
 *
 * Please contact Oracle, 500 Oracle Parkway, Redwood Shores, CA 94065 USA
 * or visit www.oracle.com if you need additional information or have any
 * questions.
 */
package org.graalvm.compiler.printer;

import java.io.BufferedOutputStream;
import java.io.File;
import java.io.FileNotFoundException;
import java.io.FileOutputStream;
import java.io.OutputStream;
import java.nio.file.Path;
import java.util.ArrayList;
import java.util.Collections;
import java.util.List;

import org.graalvm.compiler.bytecode.BytecodeDisassembler;
import org.graalvm.compiler.code.CompilationResult;
import org.graalvm.compiler.code.DisassemblerProvider;
import org.graalvm.compiler.core.common.alloc.Trace;
import org.graalvm.compiler.core.common.alloc.TraceBuilderResult;
import org.graalvm.compiler.core.common.cfg.AbstractBlockBase;
import org.graalvm.compiler.core.gen.NodeLIRBuilder;
import org.graalvm.compiler.debug.Debug;
import org.graalvm.compiler.debug.DebugDumpHandler;
import org.graalvm.compiler.debug.DebugDumpScope;
import org.graalvm.compiler.debug.GraalDebugConfig.Options;
import org.graalvm.compiler.debug.GraalError;
import org.graalvm.compiler.debug.TTY;
import org.graalvm.compiler.graph.Graph;
import org.graalvm.compiler.java.BciBlockMapping;
import org.graalvm.compiler.lir.LIR;
import org.graalvm.compiler.lir.debug.IntervalDumper;
import org.graalvm.compiler.nodes.StructuredGraph;
import org.graalvm.compiler.nodes.StructuredGraph.ScheduleResult;
import org.graalvm.compiler.nodes.cfg.ControlFlowGraph;
import org.graalvm.compiler.options.OptionValues;
import org.graalvm.compiler.options.UniquePathUtilities;
import org.graalvm.compiler.serviceprovider.GraalServices;

import jdk.vm.ci.code.CodeCacheProvider;
import jdk.vm.ci.code.InstalledCode;
import jdk.vm.ci.meta.JavaMethod;
import jdk.vm.ci.meta.ResolvedJavaMethod;

/**
 * Observes compilation events and uses {@link CFGPrinter} to produce a control flow graph for the
 * <a href="http://java.net/projects/c1visualizer/">C1 Visualizer</a>.
 */
public class CFGPrinterObserver implements DebugDumpHandler {

    private CFGPrinter cfgPrinter;
    private File cfgFile;
    private JavaMethod curMethod;
    private List<String> curDecorators = Collections.emptyList();
    private final boolean dumpFrontend;

    public CFGPrinterObserver(boolean dumpFrontend) {
        this.dumpFrontend = dumpFrontend;
    }

    @Override
    public void dump(Object object, String message) {
        try {
            dumpSandboxed(object, message);
        } catch (Throwable ex) {
            TTY.println("CFGPrinter: Exception during output of " + message + ": " + ex);
            ex.printStackTrace();
        }
    }

    /**
     * Looks for the outer most method and its {@link DebugDumpScope#decorator}s in the current
     * debug scope and opens a new compilation scope if this pair does not match the current method
     * and decorator pair.
     */
    private boolean checkMethodScope() {
        JavaMethod method = null;
        ArrayList<String> decorators = new ArrayList<>();
        for (Object o : Debug.context()) {
            if (o instanceof JavaMethod) {
                method = (JavaMethod) o;
                decorators.clear();
            } else if (o instanceof StructuredGraph) {
                StructuredGraph graph = (StructuredGraph) o;
                if (graph.method() != null) {
                    method = graph.method();
                    decorators.clear();
                }
            } else if (o instanceof DebugDumpScope) {
                DebugDumpScope debugDumpScope = (DebugDumpScope) o;
                if (debugDumpScope.decorator) {
                    decorators.add(debugDumpScope.name);
                }
            }
        }

        if (method == null) {
            return false;
        }

        if (!method.equals(curMethod) || !curDecorators.equals(decorators)) {
            cfgPrinter.printCompilation(method);
            TTY.println("CFGPrinter: Dumping method %s to %s", method, cfgFile.getAbsolutePath());
        }
        curMethod = method;
        curDecorators = decorators;
        return true;
    }

    private static boolean isFrontendObject(Object object) {
        return object instanceof Graph || object instanceof BciBlockMapping;
    }

    private LIR lastLIR = null;
    private IntervalDumper delayedIntervals = null;

    public void dumpSandboxed(Object object, String message) {
        if (!dumpFrontend && isFrontendObject(object)) {
            return;
        }

        if (cfgPrinter == null) {
            cfgFile = getCFGPath().toFile();
            try {
                /*
                 * Initializing a debug environment multiple times by calling
                 * DebugEnvironment#initialize will create new CFGPrinterObserver objects that refer
                 * to the same file path. This means the CFG file may be overridden by another
                 * instance. Appending to an existing CFG file is not an option as the writing
                 * happens buffered.
                 */
                OutputStream out = new BufferedOutputStream(new FileOutputStream(cfgFile));
                cfgPrinter = new CFGPrinter(out);
            } catch (FileNotFoundException e) {
                throw new GraalError("Could not open " + cfgFile.getAbsolutePath());
            }
            TTY.println("CFGPrinter: Output to file %s", cfgFile.getAbsolutePath());
        }

        if (!checkMethodScope()) {
            return;
        }
        try {
            if (curMethod instanceof ResolvedJavaMethod) {
                cfgPrinter.method = (ResolvedJavaMethod) curMethod;
            }

            if (object instanceof LIR) {
                cfgPrinter.lir = (LIR) object;
            } else {
                cfgPrinter.lir = Debug.contextLookup(LIR.class);
            }
            cfgPrinter.nodeLirGenerator = Debug.contextLookup(NodeLIRBuilder.class);
            if (cfgPrinter.nodeLirGenerator != null) {
                cfgPrinter.target = cfgPrinter.nodeLirGenerator.getLIRGeneratorTool().target();
            }
            if (cfgPrinter.lir != null && cfgPrinter.lir.getControlFlowGraph() instanceof ControlFlowGraph) {
                cfgPrinter.cfg = (ControlFlowGraph) cfgPrinter.lir.getControlFlowGraph();
            }

            CodeCacheProvider codeCache = Debug.contextLookup(CodeCacheProvider.class);
            if (codeCache != null) {
                cfgPrinter.target = codeCache.getTarget();
            }

            if (object instanceof BciBlockMapping) {
                BciBlockMapping blockMap = (BciBlockMapping) object;
                cfgPrinter.printCFG(message, blockMap);
                if (blockMap.code.getCode() != null) {
                    cfgPrinter.printBytecodes(new BytecodeDisassembler(false).disassemble(blockMap.code));
                }

            } else if (object instanceof LIR) {
                // Currently no node printing for lir
                cfgPrinter.printCFG(message, cfgPrinter.lir.codeEmittingOrder(), false);
                lastLIR = (LIR) object;
                if (delayedIntervals != null) {
                    cfgPrinter.printIntervals(message, delayedIntervals);
                    delayedIntervals = null;
                }
            } else if (object instanceof ScheduleResult) {
                cfgPrinter.printSchedule(message, (ScheduleResult) object);
            } else if (object instanceof StructuredGraph) {
                if (cfgPrinter.cfg == null) {
                    StructuredGraph graph = (StructuredGraph) object;
                    cfgPrinter.cfg = ControlFlowGraph.compute(graph, true, true, true, false);
                    cfgPrinter.printCFG(message, cfgPrinter.cfg.getBlocks(), true);
                } else {
                    cfgPrinter.printCFG(message, cfgPrinter.cfg.getBlocks(), true);
                }

            } else if (object instanceof CompilationResult) {
                final CompilationResult compResult = (CompilationResult) object;
                cfgPrinter.printMachineCode(disassemble(codeCache, compResult, null), message);
            } else if (object instanceof InstalledCode) {
                CompilationResult compResult = Debug.contextLookup(CompilationResult.class);
                if (compResult != null) {
                    cfgPrinter.printMachineCode(disassemble(codeCache, compResult, (InstalledCode) object), message);
                }
            } else if (object instanceof IntervalDumper) {
                if (lastLIR == cfgPrinter.lir) {
                    cfgPrinter.printIntervals(message, (IntervalDumper) object);
                } else {
                    if (delayedIntervals != null) {
                        Debug.log("Some delayed intervals were dropped (%s)", delayedIntervals);
                    }
                    delayedIntervals = (IntervalDumper) object;
                }
            } else if (object instanceof AbstractBlockBase<?>[]) {
                cfgPrinter.printCFG(message, (AbstractBlockBase<?>[]) object, false);
            } else if (object instanceof Trace) {
                cfgPrinter.printCFG(message, ((Trace) object).getBlocks(), false);
            } else if (object instanceof TraceBuilderResult) {
                cfgPrinter.printTraces(message, (TraceBuilderResult) object);
            }
        } finally {
            cfgPrinter.target = null;
            cfgPrinter.lir = null;
            cfgPrinter.nodeLirGenerator = null;
            cfgPrinter.cfg = null;
            cfgPrinter.flush();
        }
    }

<<<<<<< HEAD
    public static Path getCFGPath() {
        return UniquePathUtilities.getPath(OptionValues.GLOBAL, Options.PrintCFGFileName, Options.DumpPath, "cfg");
=======
    private static Path getCFGPath() {
        return UniquePathUtilities.getPath(Options.PrintCFGFileName, Options.DumpPath, "cfg");
>>>>>>> d9930124
    }

    /** Lazy initialization to delay service lookup until disassembler is actually needed. */
    static class DisassemblerHolder {
        private static final DisassemblerProvider disassembler;

        static {
            DisassemblerProvider selected = null;
            for (DisassemblerProvider d : GraalServices.load(DisassemblerProvider.class)) {
                String name = d.getName().toLowerCase();
                if (name.contains("hcf") || name.contains("hexcodefile")) {
                    selected = d;
                    break;
                }
            }
            if (selected == null) {
                selected = new DisassemblerProvider() {
                    @Override
                    public String getName() {
                        return "nop";
                    }
                };
            }
            disassembler = selected;
        }
    }

    private static String disassemble(CodeCacheProvider codeCache, CompilationResult compResult, InstalledCode installedCode) {
        DisassemblerProvider dis = DisassemblerHolder.disassembler;
        if (installedCode != null) {
            return dis.disassembleInstalledCode(codeCache, compResult, installedCode);
        }
        return dis.disassembleCompiledCode(codeCache, compResult);
    }

    @Override
    public void close() {
        if (cfgPrinter != null) {
            cfgPrinter.close();
            cfgPrinter = null;
            curDecorators = Collections.emptyList();
            curMethod = null;
        }
    }

    public String getDumpPath() {
        if (cfgFile != null) {
            return cfgFile.getAbsolutePath();
        }
        return null;
    }
}<|MERGE_RESOLUTION|>--- conflicted
+++ resolved
@@ -241,13 +241,8 @@
         }
     }
 
-<<<<<<< HEAD
-    public static Path getCFGPath() {
+    private static Path getCFGPath() {
         return UniquePathUtilities.getPath(OptionValues.GLOBAL, Options.PrintCFGFileName, Options.DumpPath, "cfg");
-=======
-    private static Path getCFGPath() {
-        return UniquePathUtilities.getPath(Options.PrintCFGFileName, Options.DumpPath, "cfg");
->>>>>>> d9930124
     }
 
     /** Lazy initialization to delay service lookup until disassembler is actually needed. */
