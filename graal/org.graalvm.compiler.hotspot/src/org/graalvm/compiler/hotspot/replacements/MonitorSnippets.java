--- conflicted
+++ resolved
@@ -238,36 +238,14 @@
         incCounter();
 
         if (useBiasedLocking(INJECTED_VMCONFIG)) {
-<<<<<<< HEAD
-            // See whether the lock is currently biased toward our thread and
-            // whether the epoch is still valid.
-            // Note that the runtime guarantees sufficient alignment of JavaThread
-            // pointers to allow age to be placed into low bits.
-            final Word biasableLockBits = mark.and(biasedLockMaskInPlace(INJECTED_VMCONFIG));
-
-            // Check whether the bias pattern is present in the object's mark word
-            // and the bias owner and the epoch are both still current.
-            final Word prototypeMarkWord = hub.readWord(prototypeMarkWordOffset(INJECTED_VMCONFIG), PROTOTYPE_MARK_WORD_LOCATION);
-            final Word thread = registerAsWord(threadRegister);
-            final Word tmp = prototypeMarkWord.or(thread).xor(mark).and(~ageMaskInPlace(INJECTED_VMCONFIG));
-            trace(trace, "prototypeMarkWord: 0x%016lx\n", prototypeMarkWord);
-            trace(trace, "           thread: 0x%016lx\n", thread);
-            trace(trace, "              tmp: 0x%016lx\n", tmp);
-            if (probability(BranchProbabilityNode.NOT_LIKELY_PROBABILITY, tmp.equal(0))) {
-                // Object is already biased to current thread -> done
-                traceObject(trace, "+lock{bias:existing}", object, true, options);
-                lockBiasExisting.inc();
-                FastAcquireBiasedLockNode.mark(object);
-=======
-            if (tryEnterBiased(object, hub, lock, mark, threadRegister, trace)) {
->>>>>>> e34a1a31
+            if (tryEnterBiased(object, hub, lock, mark, threadRegister, trace, options)) {
                 return;
             }
             // not biased, fall-through
         }
-        if (inlineFastLockSupported() && probability(SLOW_PATH_PROBABILITY, mark.and(monitorMask(INJECTED_VMCONFIG)).notEqual(0))) {
+        if (inlineFastLockSupported(options) && probability(SLOW_PATH_PROBABILITY, mark.and(monitorMask(INJECTED_VMCONFIG)).notEqual(0))) {
             // Inflated case
-            if (tryEnterInflated(object, lock, mark, threadRegister, trace)) {
+            if (tryEnterInflated(object, lock, mark, threadRegister, trace, options)) {
                 return;
             }
         } else {
@@ -285,78 +263,11 @@
             // (address of) the lock slot into the object's mark word.
             Word currentMark = compareAndSwap(OffsetAddressNode.address(object, markOffset(INJECTED_VMCONFIG)), unlockedMark, lock, MARK_WORD_LOCATION);
             if (probability(FAST_PATH_PROBABILITY, currentMark.equal(unlockedMark))) {
-                traceObject(trace, "+lock{cas}", object, true);
+                traceObject(trace, "+lock{cas}", object, true, options);
                 lockCas.inc();
                 AcquiredCASLockNode.mark(object);
                 return;
             } else {
-<<<<<<< HEAD
-                // At this point we know that the mark word has the bias pattern and
-                // that we are not the bias owner in the current epoch. We need to
-                // figure out more details about the state of the mark word in order to
-                // know what operations can be legally performed on the object's
-                // mark word.
-
-                // If the low three bits in the xor result aren't clear, that means
-                // the prototype header is no longer biasable and we have to revoke
-                // the bias on this object.
-                if (probability(FREQUENT_PROBABILITY, tmp.and(biasedLockMaskInPlace(INJECTED_VMCONFIG)).equal(0))) {
-                    // Biasing is still enabled for object's type. See whether the
-                    // epoch of the current bias is still valid, meaning that the epoch
-                    // bits of the mark word are equal to the epoch bits of the
-                    // prototype mark word. (Note that the prototype mark word's epoch bits
-                    // only change at a safepoint.) If not, attempt to rebias the object
-                    // toward the current thread. Note that we must be absolutely sure
-                    // that the current epoch is invalid in order to do this because
-                    // otherwise the manipulations it performs on the mark word are
-                    // illegal.
-                    if (probability(FREQUENT_PROBABILITY, tmp.and(epochMaskInPlace(INJECTED_VMCONFIG)).equal(0))) {
-                        // The epoch of the current bias is still valid but we know nothing
-                        // about the owner; it might be set or it might be clear. Try to
-                        // acquire the bias of the object using an atomic operation. If this
-                        // fails we will go in to the runtime to revoke the object's bias.
-                        // Note that we first construct the presumed unbiased header so we
-                        // don't accidentally blow away another thread's valid bias.
-                        Word unbiasedMark = mark.and(biasedLockMaskInPlace(INJECTED_VMCONFIG) | ageMaskInPlace(INJECTED_VMCONFIG) | epochMaskInPlace(INJECTED_VMCONFIG));
-                        Word biasedMark = unbiasedMark.or(thread);
-                        trace(trace, "     unbiasedMark: 0x%016lx\n", unbiasedMark);
-                        trace(trace, "       biasedMark: 0x%016lx\n", biasedMark);
-                        if (probability(VERY_FAST_PATH_PROBABILITY,
-                                        compareAndSwap(OffsetAddressNode.address(object, markOffset(INJECTED_VMCONFIG)), unbiasedMark, biasedMark, MARK_WORD_LOCATION).equal(unbiasedMark))) {
-                            // Object is now biased to current thread -> done
-                            traceObject(trace, "+lock{bias:acquired}", object, true, options);
-                            lockBiasAcquired.inc();
-                            return;
-                        }
-                        // If the biasing toward our thread failed, this means that another thread
-                        // owns the bias and we need to revoke that bias. The revocation will occur
-                        // in the interpreter runtime.
-                        traceObject(trace, "+lock{stub:revoke}", object, true, options);
-                        lockStubRevoke.inc();
-                    } else {
-                        // At this point we know the epoch has expired, meaning that the
-                        // current bias owner, if any, is actually invalid. Under these
-                        // circumstances _only_, are we allowed to use the current mark word
-                        // value as the comparison value when doing the CAS to acquire the
-                        // bias in the current epoch. In other words, we allow transfer of
-                        // the bias from one thread to another directly in this situation.
-                        Word biasedMark = prototypeMarkWord.or(thread);
-                        trace(trace, "       biasedMark: 0x%016lx\n", biasedMark);
-                        if (probability(VERY_FAST_PATH_PROBABILITY,
-                                        compareAndSwap(OffsetAddressNode.address(object, markOffset(INJECTED_VMCONFIG)), mark, biasedMark, MARK_WORD_LOCATION).equal(mark))) {
-                            // Object is now biased to current thread -> done
-                            traceObject(trace, "+lock{bias:transfer}", object, true, options);
-                            lockBiasTransfer.inc();
-                            return;
-                        }
-                        // If the biasing toward our thread failed, then another thread
-                        // succeeded in biasing it toward itself and we need to revoke that
-                        // bias. The revocation will occur in the runtime in the slow case.
-                        traceObject(trace, "+lock{stub:epoch-expired}", object, true, options);
-                        lockStubEpochExpired.inc();
-                    }
-                    monitorenterStubC(MONITORENTER, object, lock);
-=======
                 trace(trace, "      currentMark: 0x%016lx\n", currentMark);
                 // The mark word in the object header was not the same.
                 // Either the object is locked by another thread or is already locked
@@ -378,12 +289,11 @@
                 if (probability(FAST_PATH_PROBABILITY, currentMark.subtract(stackPointer).and(alignedMask.subtract(pageSize())).equal(0))) {
                     // Recursively locked => write 0 to the lock slot
                     lock.writeWord(lockDisplacedMarkOffset(INJECTED_VMCONFIG), Word.zero(), DISPLACED_MARK_WORD_LOCATION);
-                    traceObject(trace, "+lock{cas:recursive}", object, true);
+                    traceObject(trace, "+lock{cas:recursive}", object, true, options);
                     lockCasRecursive.inc();
->>>>>>> e34a1a31
                     return;
                 }
-                traceObject(trace, "+lock{stub:failed-cas/stack}", object, true);
+                traceObject(trace, "+lock{stub:failed-cas/stack}", object, true, options);
                 lockStubFailedCas.inc();
             }
         }
@@ -391,7 +301,7 @@
         monitorenterStubC(MONITORENTER, object, lock);
     }
 
-    private static boolean tryEnterBiased(Object object, KlassPointer hub, Word lock, Word mark, @ConstantParameter Register threadRegister, @ConstantParameter boolean trace) {
+    private static boolean tryEnterBiased(Object object, KlassPointer hub, Word lock, Word mark, @ConstantParameter Register threadRegister, @ConstantParameter boolean trace, OptionValues options) {
         // See whether the lock is currently biased toward our thread and
         // whether the epoch is still valid.
         // Note that the runtime guarantees sufficient alignment of JavaThread
@@ -408,7 +318,7 @@
         trace(trace, "              tmp: 0x%016lx\n", tmp);
         if (probability(FAST_PATH_PROBABILITY, tmp.equal(0))) {
             // Object is already biased to current thread -> done
-            traceObject(trace, "+lock{bias:existing}", object, true);
+            traceObject(trace, "+lock{bias:existing}", object, true, options);
             lockBiasExisting.inc();
             FastAcquireBiasedLockNode.mark(object);
             return true;
@@ -449,14 +359,14 @@
                     if (probability(VERY_FAST_PATH_PROBABILITY,
                                     compareAndSwap(OffsetAddressNode.address(object, markOffset(INJECTED_VMCONFIG)), unbiasedMark, biasedMark, MARK_WORD_LOCATION).equal(unbiasedMark))) {
                         // Object is now biased to current thread -> done
-                        traceObject(trace, "+lock{bias:acquired}", object, true);
+                        traceObject(trace, "+lock{bias:acquired}", object, true, options);
                         lockBiasAcquired.inc();
                         return true;
                     }
                     // If the biasing toward our thread failed, this means that another thread
                     // owns the bias and we need to revoke that bias. The revocation will occur
                     // in the interpreter runtime.
-                    traceObject(trace, "+lock{stub:revoke}", object, true);
+                    traceObject(trace, "+lock{stub:revoke}", object, true, options);
                     lockStubRevoke.inc();
                 } else {
                     // At this point we know the epoch has expired, meaning that the
@@ -470,14 +380,14 @@
                     if (probability(VERY_FAST_PATH_PROBABILITY,
                                     compareAndSwap(OffsetAddressNode.address(object, markOffset(INJECTED_VMCONFIG)), mark, biasedMark, MARK_WORD_LOCATION).equal(mark))) {
                         // Object is now biased to current thread -> done
-                        traceObject(trace, "+lock{bias:transfer}", object, true);
+                        traceObject(trace, "+lock{bias:transfer}", object, true, options);
                         lockBiasTransfer.inc();
                         return true;
                     }
                     // If the biasing toward our thread failed, then another thread
                     // succeeded in biasing it toward itself and we need to revoke that
                     // bias. The revocation will occur in the runtime in the slow case.
-                    traceObject(trace, "+lock{stub:epoch-expired}", object, true);
+                    traceObject(trace, "+lock{stub:epoch-expired}", object, true, options);
                     lockStubEpochExpired.inc();
                 }
                 // slow-path runtime-call
@@ -511,67 +421,20 @@
         }
     }
 
-<<<<<<< HEAD
-        // Create the unlocked mark word pattern
-        Word unlockedMark = mark.or(unlockedMask(INJECTED_VMCONFIG));
-        trace(trace, "     unlockedMark: 0x%016lx\n", unlockedMark);
-
-        // Copy this unlocked mark word into the lock slot on the stack
-        lock.writeWord(lockDisplacedMarkOffset(INJECTED_VMCONFIG), unlockedMark, DISPLACED_MARK_WORD_LOCATION);
-
-        // Test if the object's mark word is unlocked, and if so, store the
-        // (address of) the lock slot into the object's mark word.
-        Word currentMark = compareAndSwap(OffsetAddressNode.address(object, markOffset(INJECTED_VMCONFIG)), unlockedMark, lock, MARK_WORD_LOCATION);
-        if (probability(BranchProbabilityNode.SLOW_PATH_PROBABILITY, currentMark.notEqual(unlockedMark))) {
-            trace(trace, "      currentMark: 0x%016lx\n", currentMark);
-            // The mark word in the object header was not the same.
-            // Either the object is locked by another thread or is already locked
-            // by the current thread. The latter is true if the mark word
-            // is a stack pointer into the current thread's stack, i.e.:
-            //
-            // 1) (currentMark & aligned_mask) == 0
-            // 2) rsp <= currentMark
-            // 3) currentMark <= rsp + page_size
-            //
-            // These 3 tests can be done by evaluating the following expression:
-            //
-            // (currentMark - rsp) & (aligned_mask - page_size)
-            //
-            // assuming both the stack pointer and page_size have their least
-            // significant 2 bits cleared and page_size is a power of 2
-            final Word alignedMask = Word.unsigned(wordSize() - 1);
-            final Word stackPointer = registerAsWord(stackPointerRegister).add(config(INJECTED_VMCONFIG).stackBias);
-            if (probability(VERY_SLOW_PATH_PROBABILITY, currentMark.subtract(stackPointer).and(alignedMask.subtract(pageSize())).notEqual(0))) {
-                // Most likely not a recursive lock, go into a slow runtime call
-                traceObject(trace, "+lock{stub:failed-cas}", object, true, options);
-                lockStubFailedCas.inc();
-                monitorenterStubC(MONITORENTER, object, lock);
-                return;
-            } else {
-                // Recursively locked => write 0 to the lock slot
-                lock.writeWord(lockDisplacedMarkOffset(INJECTED_VMCONFIG), Word.zero(), DISPLACED_MARK_WORD_LOCATION);
-                traceObject(trace, "+lock{cas:recursive}", object, true, options);
-                lockCasRecursive.inc();
-            }
-        } else {
-            traceObject(trace, "+lock{cas}", object, true, options);
-            lockCas.inc();
-            AcquiredCASLockNode.mark(object);
-=======
     @Fold
-    public static boolean useFastInflatedLocking() {
-        return SimpleFastInflatedLocking.getValue();
-    }
-
-    private static boolean inlineFastLockSupported() {
-        return inlineFastLockSupported(INJECTED_VMCONFIG);
-    }
-
-    private static boolean inlineFastLockSupported(GraalHotSpotVMConfig config) {
-        return useFastInflatedLocking() && monitorMask(config) >= 0 && objectMonitorOwnerOffset(config) >= 0;
-    }
-
-    private static boolean tryEnterInflated(Object object, Word lock, Word mark, @ConstantParameter Register threadRegister, @ConstantParameter boolean trace) {
+    public static boolean useFastInflatedLocking(OptionValues options) {
+        return SimpleFastInflatedLocking.getValue(options);
+    }
+
+    private static boolean inlineFastLockSupported(OptionValues options) {
+        return inlineFastLockSupported(INJECTED_VMCONFIG, options);
+    }
+
+    private static boolean inlineFastLockSupported(GraalHotSpotVMConfig config, OptionValues options) {
+        return useFastInflatedLocking(options) && monitorMask(config) >= 0 && objectMonitorOwnerOffset(config) >= 0;
+    }
+
+    private static boolean tryEnterInflated(Object object, Word lock, Word mark, Register threadRegister, boolean trace, OptionValues options) {
         // write non-zero value to lock slot
         lock.writeWord(lockDisplacedMarkOffset(INJECTED_VMCONFIG), lock, DISPLACED_MARK_WORD_LOCATION);
         // mark is a pointer to the ObjectMonitor + monitorMask
@@ -583,17 +446,16 @@
             Word currentOwner = compareAndSwap(OffsetAddressNode.address(monitor, ownerOffset), owner, registerAsWord(threadRegister), OBJECT_MONITOR_OWNER_LOCATION);
             if (probability(FREQUENT_PROBABILITY, currentOwner.equal(owner))) {
                 // success
-                traceObject(trace, "+lock{inflated:cas}", object, true);
+                traceObject(trace, "+lock{inflated:cas}", object, true, options);
                 inflatedCas.inc();
                 return true;
             } else {
-                traceObject(trace, "+lock{stub:inflated:failed-cas}", object, true);
+                traceObject(trace, "+lock{stub:inflated:failed-cas}", object, true, options);
                 inflatedFailedCas.inc();
             }
         } else {
-            traceObject(trace, "+lock{stub:inflated:owned}", object, true);
+            traceObject(trace, "+lock{stub:inflated:owned}", object, true, options);
             inflatedOwned.inc();
->>>>>>> e34a1a31
         }
         return false;
     }
@@ -616,11 +478,8 @@
     }
 
     @Snippet
-<<<<<<< HEAD
-    public static void monitorexit(Object object, @ConstantParameter int lockDepth, @ConstantParameter boolean trace, @ConstantParameter OptionValues options) {
-=======
-    public static void monitorexit(Object object, @ConstantParameter int lockDepth, @ConstantParameter Register threadRegister, @ConstantParameter boolean trace) {
->>>>>>> e34a1a31
+    public static void monitorexit(Object object, @ConstantParameter int lockDepth, @ConstantParameter Register threadRegister, @ConstantParameter boolean trace,
+                    @ConstantParameter OptionValues options) {
         trace(trace, "           object: 0x%016lx\n", Word.objectToTrackedPointer(object));
         final Word mark = loadWordFromObject(object, markOffset(INJECTED_VMCONFIG));
         if (useBiasedLocking(INJECTED_VMCONFIG)) {
@@ -651,23 +510,7 @@
             traceObject(trace, "-lock{recursive}", object, false, options);
             unlockCasRecursive.inc();
         } else {
-<<<<<<< HEAD
-            verifyOop(object);
-            // Test if object's mark word is pointing to the displaced mark word, and if so, restore
-            // the displaced mark in the object - if the object's mark word is not pointing to
-            // the displaced mark word, do unlocking via runtime call.
-            if (probability(VERY_SLOW_PATH_PROBABILITY,
-                            DirectCompareAndSwapNode.compareAndSwap(OffsetAddressNode.address(object, markOffset(INJECTED_VMCONFIG)), lock, displacedMark, MARK_WORD_LOCATION).notEqual(lock))) {
-                // The object's mark word was not pointing to the displaced header,
-                // we do unlocking via runtime call.
-                traceObject(trace, "-lock{stub}", object, false, options);
-                unlockStub.inc();
-                monitorexitStubC(MONITOREXIT, object, lock);
-            } else {
-                traceObject(trace, "-lock{cas}", object, false, options);
-                unlockCas.inc();
-=======
-            if (!tryExitInflated(object, mark, lock, threadRegister, trace)) {
+            if (!tryExitInflated(object, mark, lock, threadRegister, trace, options)) {
                 verifyOop(object);
                 // Test if object's mark word is pointing to the displaced mark word, and if so,
                 // restore
@@ -675,32 +518,31 @@
                 // the displaced mark word, do unlocking via runtime call.
                 Word currentMark = compareAndSwap(OffsetAddressNode.address(object, markOffset(INJECTED_VMCONFIG)), lock, displacedMark, MARK_WORD_LOCATION);
                 if (probability(VERY_FAST_PATH_PROBABILITY, currentMark.equal(lock))) {
-                    traceObject(trace, "-lock{cas}", object, false);
+                    traceObject(trace, "-lock{cas}", object, false, options);
                     unlockCas.inc();
                 } else {
                     // The object's mark word was not pointing to the displaced header
-                    traceObject(trace, "-lock{stub}", object, false);
+                    traceObject(trace, "-lock{stub}", object, false, options);
                     unlockStub.inc();
                     monitorexitStubC(MONITOREXIT, object, lock);
                 }
->>>>>>> e34a1a31
             }
         }
         endLockScope();
         decCounter();
     }
 
-    private static boolean inlineFastUnlockSupported() {
-        return inlineFastUnlockSupported(INJECTED_VMCONFIG);
-    }
-
-    private static boolean inlineFastUnlockSupported(GraalHotSpotVMConfig config) {
-        return useFastInflatedLocking() && objectMonitorEntryListOffset(config) >= 0 && objectMonitorCxqOffset(config) >= 0 && monitorMask(config) >= 0 &&
+    private static boolean inlineFastUnlockSupported(OptionValues options) {
+        return inlineFastUnlockSupported(INJECTED_VMCONFIG, options);
+    }
+
+    private static boolean inlineFastUnlockSupported(GraalHotSpotVMConfig config, OptionValues options) {
+        return useFastInflatedLocking(options) && objectMonitorEntryListOffset(config) >= 0 && objectMonitorCxqOffset(config) >= 0 && monitorMask(config) >= 0 &&
                         objectMonitorOwnerOffset(config) >= 0 && objectMonitorRecursionsOffset(config) >= 0;
     }
 
-    private static boolean tryExitInflated(Object object, Word mark, Word lock, @ConstantParameter Register threadRegister, @ConstantParameter boolean trace) {
-        if (!inlineFastUnlockSupported()) {
+    private static boolean tryExitInflated(Object object, Word mark, Word lock, Register threadRegister, boolean trace, OptionValues options) {
+        if (!inlineFastUnlockSupported(options)) {
             return false;
         }
         if (probability(SLOW_PATH_PROBABILITY, mark.and(monitorMask(INJECTED_VMCONFIG)).notEqual(0))) {
@@ -724,13 +566,13 @@
                     // release_store
                     MembarNode.memoryBarrier(LOAD_STORE | STORE_STORE);
                     monitor.writeWord(ownerOffset, Word.zero());
-                    traceObject(trace, "-lock{inflated:simple}", object, false);
+                    traceObject(trace, "-lock{inflated:simple}", object, false, options);
                     unlockInflatedSimple.inc();
                     return true;
                 }
             }
             unlockStubInflated.inc();
-            traceObject(trace, "-lock{stub:inflated}", object, false);
+            traceObject(trace, "-lock{stub:inflated}", object, false, options);
             monitorexitStubC(MONITOREXIT, object, lock);
             return true;
         }
@@ -865,13 +707,9 @@
             }
             args.add("object", monitorexitNode.object());
             args.addConst("lockDepth", monitorexitNode.getMonitorId().getLockDepth());
-<<<<<<< HEAD
+            args.addConst("threadRegister", registers.getThreadRegister());
             args.addConst("trace", isTracingEnabledForType(monitorexitNode.object()) || isTracingEnabledForMethod(graph));
             args.addConst("options", graph.getOptions());
-=======
-            args.addConst("threadRegister", registers.getThreadRegister());
-            args.addConst("trace", isTracingEnabledForType(monitorexitNode.object()) || isTracingEnabledForMethod(graph.method()));
->>>>>>> e34a1a31
 
             template(args).instantiate(providers.getMetaAccess(), monitorexitNode, DEFAULT_REPLACER, args);
         }
