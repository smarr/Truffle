--- conflicted
+++ resolved
@@ -163,7 +163,6 @@
     public int biasedLockPattern;
 
     /**
-<<<<<<< HEAD
      * Identity hash code value when uninitialized.
      */
     public int uninitializedIdentityHashCodeValue;
@@ -174,10 +173,7 @@
     public int identityHashCodeShift;
 
     /**
-     * Offset of _access_flags in metaspace Method object.
-=======
      * Offset of _access_flags in a metaspace Method object.
->>>>>>> 71a07bca
      */
     public int methodAccessFlagsOffset;
 
