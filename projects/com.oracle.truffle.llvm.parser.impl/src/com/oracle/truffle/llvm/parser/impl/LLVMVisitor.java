/*
 * Copyright (c) 2016, Oracle and/or its affiliates.
 *
 * All rights reserved.
 *
 * Redistribution and use in source and binary forms, with or without modification, are
 * permitted provided that the following conditions are met:
 *
 * 1. Redistributions of source code must retain the above copyright notice, this list of
 * conditions and the following disclaimer.
 *
 * 2. Redistributions in binary form must reproduce the above copyright notice, this list of
 * conditions and the following disclaimer in the documentation and/or other materials provided
 * with the distribution.
 *
 * 3. Neither the name of the copyright holder nor the names of its contributors may be used to
 * endorse or promote products derived from this software without specific prior written
 * permission.
 *
 * THIS SOFTWARE IS PROVIDED BY THE COPYRIGHT HOLDERS AND CONTRIBUTORS "AS IS" AND ANY EXPRESS
 * OR IMPLIED WARRANTIES, INCLUDING, BUT NOT LIMITED TO, THE IMPLIED WARRANTIES OF
 * MERCHANTABILITY AND FITNESS FOR A PARTICULAR PURPOSE ARE DISCLAIMED. IN NO EVENT SHALL THE
 * COPYRIGHT HOLDER OR CONTRIBUTORS BE LIABLE FOR ANY DIRECT, INDIRECT, INCIDENTAL, SPECIAL,
 * EXEMPLARY, OR CONSEQUENTIAL DAMAGES (INCLUDING, BUT NOT LIMITED TO, PROCUREMENT OF SUBSTITUTE
 * GOODS OR SERVICES; LOSS OF USE, DATA, OR PROFITS; OR BUSINESS INTERRUPTION) HOWEVER CAUSED
 * AND ON ANY THEORY OF LIABILITY, WHETHER IN CONTRACT, STRICT LIABILITY, OR TORT (INCLUDING
 * NEGLIGENCE OR OTHERWISE) ARISING IN ANY WAY OUT OF THE USE OF THIS SOFTWARE, EVEN IF ADVISED
 * OF THE POSSIBILITY OF SUCH DAMAGE.
 */
package com.oracle.truffle.llvm.parser.impl;

import java.util.ArrayList;
import java.util.Arrays;
import java.util.Collections;
import java.util.HashMap;
import java.util.List;
import java.util.Map;
import java.util.regex.Matcher;
import java.util.regex.Pattern;

import org.eclipse.emf.common.util.EList;
import org.eclipse.emf.ecore.EObject;

import com.intel.llvm.ireditor.lLVM_IR.Alias;
import com.intel.llvm.ireditor.lLVM_IR.Aliasee;
import com.intel.llvm.ireditor.lLVM_IR.Argument;
import com.intel.llvm.ireditor.lLVM_IR.ArrayConstant;
import com.intel.llvm.ireditor.lLVM_IR.AttributeGroup;
import com.intel.llvm.ireditor.lLVM_IR.BasicBlock;
import com.intel.llvm.ireditor.lLVM_IR.BasicBlockRef;
import com.intel.llvm.ireditor.lLVM_IR.BinaryInstruction;
import com.intel.llvm.ireditor.lLVM_IR.BitwiseBinaryInstruction;
import com.intel.llvm.ireditor.lLVM_IR.BlockAddress;
import com.intel.llvm.ireditor.lLVM_IR.Callee;
import com.intel.llvm.ireditor.lLVM_IR.Constant;
import com.intel.llvm.ireditor.lLVM_IR.ConstantExpression_binary;
import com.intel.llvm.ireditor.lLVM_IR.ConstantExpression_compare;
import com.intel.llvm.ireditor.lLVM_IR.ConstantExpression_convert;
import com.intel.llvm.ireditor.lLVM_IR.ConstantExpression_getelementptr;
import com.intel.llvm.ireditor.lLVM_IR.ConstantList;
import com.intel.llvm.ireditor.lLVM_IR.ConversionInstruction;
import com.intel.llvm.ireditor.lLVM_IR.FunctionDecl;
import com.intel.llvm.ireditor.lLVM_IR.FunctionDef;
import com.intel.llvm.ireditor.lLVM_IR.FunctionHeader;
import com.intel.llvm.ireditor.lLVM_IR.GlobalValueDef;
import com.intel.llvm.ireditor.lLVM_IR.GlobalValueRef;
import com.intel.llvm.ireditor.lLVM_IR.GlobalVariable;
import com.intel.llvm.ireditor.lLVM_IR.InlineAsm;
import com.intel.llvm.ireditor.lLVM_IR.InlineAssembler;
import com.intel.llvm.ireditor.lLVM_IR.Instruction;
import com.intel.llvm.ireditor.lLVM_IR.Instruction_alloca;
import com.intel.llvm.ireditor.lLVM_IR.Instruction_atomicrmw;
import com.intel.llvm.ireditor.lLVM_IR.Instruction_br;
import com.intel.llvm.ireditor.lLVM_IR.Instruction_call_nonVoid;
import com.intel.llvm.ireditor.lLVM_IR.Instruction_cmpxchg;
import com.intel.llvm.ireditor.lLVM_IR.Instruction_extractelement;
import com.intel.llvm.ireditor.lLVM_IR.Instruction_extractvalue;
import com.intel.llvm.ireditor.lLVM_IR.Instruction_fcmp;
import com.intel.llvm.ireditor.lLVM_IR.Instruction_fence;
import com.intel.llvm.ireditor.lLVM_IR.Instruction_getelementptr;
import com.intel.llvm.ireditor.lLVM_IR.Instruction_icmp;
import com.intel.llvm.ireditor.lLVM_IR.Instruction_indirectbr;
import com.intel.llvm.ireditor.lLVM_IR.Instruction_insertelement;
import com.intel.llvm.ireditor.lLVM_IR.Instruction_insertvalue;
import com.intel.llvm.ireditor.lLVM_IR.Instruction_load;
import com.intel.llvm.ireditor.lLVM_IR.Instruction_ret;
import com.intel.llvm.ireditor.lLVM_IR.Instruction_select;
import com.intel.llvm.ireditor.lLVM_IR.Instruction_shufflevector;
import com.intel.llvm.ireditor.lLVM_IR.Instruction_store;
import com.intel.llvm.ireditor.lLVM_IR.Instruction_switch;
import com.intel.llvm.ireditor.lLVM_IR.Instruction_unreachable;
import com.intel.llvm.ireditor.lLVM_IR.LocalValue;
import com.intel.llvm.ireditor.lLVM_IR.LocalValueRef;
import com.intel.llvm.ireditor.lLVM_IR.MiddleInstruction;
import com.intel.llvm.ireditor.lLVM_IR.Model;
import com.intel.llvm.ireditor.lLVM_IR.NamedMetadata;
import com.intel.llvm.ireditor.lLVM_IR.NamedMiddleInstruction;
import com.intel.llvm.ireditor.lLVM_IR.Parameter;
import com.intel.llvm.ireditor.lLVM_IR.Parameters;
import com.intel.llvm.ireditor.lLVM_IR.SimpleConstant;
import com.intel.llvm.ireditor.lLVM_IR.StartingInstruction;
import com.intel.llvm.ireditor.lLVM_IR.StructureConstant;
import com.intel.llvm.ireditor.lLVM_IR.TargetInfo;
import com.intel.llvm.ireditor.lLVM_IR.TerminatorInstruction;
import com.intel.llvm.ireditor.lLVM_IR.Type;
import com.intel.llvm.ireditor.lLVM_IR.TypeDef;
import com.intel.llvm.ireditor.lLVM_IR.TypedConstant;
import com.intel.llvm.ireditor.lLVM_IR.TypedValue;
import com.intel.llvm.ireditor.lLVM_IR.Undef;
import com.intel.llvm.ireditor.lLVM_IR.ValueRef;
import com.intel.llvm.ireditor.lLVM_IR.VectorConstant;
import com.intel.llvm.ireditor.lLVM_IR.ZeroInitializer;
import com.intel.llvm.ireditor.types.ResolvedArrayType;
import com.intel.llvm.ireditor.types.ResolvedType;
import com.intel.llvm.ireditor.types.ResolvedVectorType;
import com.intel.llvm.ireditor.types.TypeResolver;
import com.oracle.truffle.api.RootCallTarget;
import com.oracle.truffle.api.Truffle;
import com.oracle.truffle.api.frame.FrameDescriptor;
import com.oracle.truffle.api.frame.FrameSlot;
import com.oracle.truffle.api.frame.FrameSlotKind;
import com.oracle.truffle.api.nodes.NodeUtil;
import com.oracle.truffle.api.nodes.RootNode;
import com.oracle.truffle.api.source.Source;
import com.oracle.truffle.llvm.nativeint.NativeLookup;
import com.oracle.truffle.llvm.nodes.base.LLVMExpressionNode;
import com.oracle.truffle.llvm.nodes.base.LLVMNode;
import com.oracle.truffle.llvm.nodes.base.LLVMStackFrameNuller;
import com.oracle.truffle.llvm.nodes.base.LLVMStackFrameNuller.LLVMBooleanNuller;
import com.oracle.truffle.llvm.nodes.base.LLVMStackFrameNuller.LLVMByteNuller;
import com.oracle.truffle.llvm.nodes.base.LLVMStackFrameNuller.LLVMDoubleNull;
import com.oracle.truffle.llvm.nodes.base.LLVMStackFrameNuller.LLVMFloatNuller;
import com.oracle.truffle.llvm.nodes.base.LLVMStackFrameNuller.LLVMIntNuller;
import com.oracle.truffle.llvm.nodes.base.LLVMStackFrameNuller.LLVMLongNuller;
import com.oracle.truffle.llvm.nodes.base.LLVMStackFrameNuller.LLVMObjectNuller;
import com.oracle.truffle.llvm.parser.LLVMBaseType;
import com.oracle.truffle.llvm.parser.LLVMParserRuntime;
import com.oracle.truffle.llvm.parser.NodeFactoryFacade;
import com.oracle.truffle.llvm.parser.impl.LLVMPhiVisitor.Phi;
import com.oracle.truffle.llvm.parser.impl.layout.DataLayoutConverter;
import com.oracle.truffle.llvm.parser.impl.layout.DataLayoutConverter.DataSpecConverter;
import com.oracle.truffle.llvm.parser.impl.layout.DataLayoutParser;
import com.oracle.truffle.llvm.parser.impl.layout.DataLayoutParser.DataTypeSpecification;
import com.oracle.truffle.llvm.parser.instructions.LLVMArithmeticInstructionType;
import com.oracle.truffle.llvm.parser.instructions.LLVMConversionType;
import com.oracle.truffle.llvm.parser.instructions.LLVMFloatComparisonType;
import com.oracle.truffle.llvm.parser.instructions.LLVMIntegerComparisonType;
import com.oracle.truffle.llvm.parser.instructions.LLVMLogicalInstructionType;
import com.oracle.truffle.llvm.parser.util.LLVMTypeHelper;
import com.oracle.truffle.llvm.runtime.LLVMLogger;
import com.oracle.truffle.llvm.runtime.LLVMOptimizationConfiguration;
import com.oracle.truffle.llvm.runtime.LLVMOptions;
import com.oracle.truffle.llvm.runtime.LLVMParserException;
import com.oracle.truffle.llvm.runtime.LLVMParserException.ParserErrorCause;
import com.oracle.truffle.llvm.runtime.LLVMUnsupportedException;
import com.oracle.truffle.llvm.runtime.LLVMUnsupportedException.UnsupportedReason;
import com.oracle.truffle.llvm.types.LLVMAddress;
import com.oracle.truffle.llvm.types.LLVMFunctionDescriptor;
import com.oracle.truffle.llvm.types.memory.LLVMHeap;
import com.oracle.truffle.llvm.types.memory.LLVMStack;

/**
 * This class traverses the LLVM IR AST as provided by the <code>com.intel.llvm.ireditor</code>
 * project and returns an executable AST.
 */
public class LLVMVisitor implements LLVMParserRuntime {

    private static final int HEX_BASE = 16;

    private static final String FUNCTION_RETURN_VALUE_FRAME_SLOT_ID = "<function return value>";
    private static final String STACK_ADDRESS_FRAME_SLOT_ID = "<stack pointer>";

    private static final TypeResolver typeResolver = new TypeResolver();
    private FrameDescriptor frameDescriptor;
    private FrameDescriptor globalFrameDescriptor;
    private List<LLVMNode> functionEpilogue;
    private Map<FunctionHeader, Map<String, Integer>> functionToLabelMapping;
    private final Map<LLVMFunctionDescriptor, RootCallTarget> functionCallTargets = new HashMap<>();
    private Map<String, Integer> labelList;
    private FrameSlot retSlot;
    private FrameSlot stackPointerSlot;
    private FunctionDef containingFunctionDef;
    private NodeFactoryFacade factoryFacade;
    private final LLVMOptimizationConfiguration optimizationConfiguration;

    private Map<BasicBlock, List<Phi>> phiRefs;

    private NativeLookup nativeLookup;

    private Object[] mainArgs;

    private Source sourceFile;

    public LLVMVisitor(LLVMOptimizationConfiguration optimizationConfiguration, Object[] mainArgs, Source sourceFile) {
        this.optimizationConfiguration = optimizationConfiguration;
        this.mainArgs = mainArgs;
        this.sourceFile = sourceFile;
        LLVMTypeHelper.setParserRuntime(this);
    }

    public class ParserResult {

        private final RootCallTarget mainFunction;
        private final Map<LLVMFunctionDescriptor, RootCallTarget> parsedFunctions;

        public ParserResult(RootCallTarget mainFunction, Map<LLVMFunctionDescriptor, RootCallTarget> parsedFunctions) {
            this.mainFunction = mainFunction;
            this.parsedFunctions = parsedFunctions;
        }

        public RootCallTarget getMainFunction() {
            return mainFunction;
        }

        public Map<LLVMFunctionDescriptor, RootCallTarget> getParsedFunctions() {
            return parsedFunctions;
        }
    }

    private static LLVMFunctionDescriptor searchFunction(Map<LLVMFunctionDescriptor, RootCallTarget> parsedFunctions, String toSearch) {
        for (LLVMFunctionDescriptor func : parsedFunctions.keySet()) {
            if (func.getName().equals(toSearch)) {
                return func;
            }
        }
        return null;
    }

    public ParserResult getMain(Model model, NodeFactoryFacade facade) {
        Map<LLVMFunctionDescriptor, RootCallTarget> parsedFunctions = visit(model, facade);
        LLVMFunctionDescriptor mainFunction = searchFunction(parsedFunctions, "@main");
        RootCallTarget mainCallTarget = parsedFunctions.get(mainFunction);
<<<<<<< HEAD
        int argParamCount = mainFunction.getParameterTypes().length;
        RootNode globalFunction;
        LLVMNode[] staticInits = globalNodes.toArray(new LLVMNode[globalNodes.size()]);
        int argsCount = mainArgs.length + 1;
        if (argParamCount == 0) {
            globalFunction = factoryFacade.createGlobalRootNode(staticInits, mainCallTarget, deallocations);
        } else {
            if (argParamCount == 1) {
                globalFunction = factoryFacade.createGlobalRootNode(staticInits, mainCallTarget, deallocations, argsCount);
            } else {
                Object[] args = new Object[argsCount];
                args[0] = sourceFile;
                System.arraycopy(mainArgs, 0, args, 1, mainArgs.length);
                LLVMParserAsserts.assertNoNullElement(args);
                LLVMAddress allocatedArgsStartAddress = getArgsAsStringArray(args);
                // Checkstyle: stop magic number check
                if (argParamCount == 2) {
                    globalFunction = factoryFacade.createGlobalRootNode(staticInits, mainCallTarget, deallocations, argsCount, allocatedArgsStartAddress);
                } else if (argParamCount == 3) {
                    LLVMAddress posixEnvPointer = LLVMAddress.NULL_POINTER;
                    globalFunction = factoryFacade.createGlobalRootNode(staticInits, mainCallTarget, deallocations, argsCount, allocatedArgsStartAddress,
                                    posixEnvPointer);
                } else {
                    throw new AssertionError(argParamCount);
                }
                // Checkstyle: resume magic number check
            }
        }
        RootCallTarget globalFunctionRoot = Truffle.getRuntime().createCallTarget(globalFunction);
        RootNode globalRootNode = factoryFacade.createGlobalRootNodeWrapping(globalFunctionRoot, mainFunction.getReturnType());
        RootCallTarget wrappedCallTarget = Truffle.getRuntime().createCallTarget(globalRootNode);
        return new ParserResult(wrappedCallTarget, parsedFunctions);
    }

    private static LLVMAddress getArgsAsStringArray(Object... args) {
        LLVMParserAsserts.assertNoNullElement(args);
        String[] stringArgs = getStringArgs(args);
        int argsMemory = stringArgs.length * LLVMAddress.WORD_LENGTH_BIT / Byte.SIZE;
        LLVMAddress allocatedArgsStartAddress = LLVMHeap.allocateMemory(argsMemory);
        LLVMAddress allocatedArgs = allocatedArgsStartAddress;
        for (int i = 0; i < stringArgs.length; i++) {
            String string = stringArgs[i];
            LLVMAddress allocatedCString = LLVMHeap.allocateCString(string);
            LLVMMemory.putAddress(allocatedArgs, allocatedCString);
            allocatedArgs = allocatedArgs.increment(LLVMAddress.WORD_LENGTH_BIT / Byte.SIZE);
        }
        return allocatedArgsStartAddress;
    }

    private static String[] getStringArgs(Object... args) {
        LLVMParserAsserts.assertNoNullElement(args);
        String[] stringArgs = new String[args.length];
        for (int i = 0; i < args.length; i++) {
            stringArgs[i] = args[i].toString();
        }
        LLVMParserAsserts.assertNoNullElement(stringArgs);
        return stringArgs;
    }

    public Map<LLVMFunctionDescriptor, RootCallTarget> visit(Model model, NodeFactoryFacade facade) {
=======
        RootNode globalFunction;
        LLVMNode[] staticInits = globalNodes.toArray(new LLVMNode[globalNodes.size()]);
        globalFunction = factoryFacade.createGlobalRootNode(staticInits, mainCallTarget, deallocations, mainArgs, sourceFile, mainFunction.getLlvmParamTypes());
        RootCallTarget wrappedCallTarget = Truffle.getRuntime().createCallTarget(wrapMainFunction(Truffle.getRuntime().createCallTarget(globalFunction)));
        return new ParserResult(wrappedCallTarget, parsedFunctions);
    }

    private RootNode wrapMainFunction(RootCallTarget mainCallTarget) {
        LLVMFunction mainSignature = LLVMFunction.createFromName("@main");
        LLVMRuntimeType returnType = mainSignature.getLlvmReturnType();
        return factoryFacade.createGlobalRootNodeWrapping(mainCallTarget, returnType);
    }

    public Map<LLVMFunction, RootCallTarget> visit(Model model, NodeFactoryFacade facade) {
>>>>>>> 95253b6c
        this.factoryFacade = facade;
        List<EObject> objects = model.eContents();
        List<LLVMFunctionDescriptor> functions = new ArrayList<>();
        globalNodes = new ArrayList<>();
        List<GlobalVariable> staticVars = new ArrayList<>();
        functionToLabelMapping = new HashMap<>();
        setTargetInfo(objects);
        allocateGlobals(this, objects);
        this.nativeLookup = new NativeLookup(facade);
        for (EObject object : objects) {
            if (object instanceof FunctionDef) {
                phiRefs = LLVMPhiVisitor.visit((FunctionDef) object);
                LLVMFunctionDescriptor function = visitFunction((FunctionDef) object);
                Map<String, Integer> functionLabels = labelList;
                functionToLabelMapping.put(((FunctionDef) object).getHeader(), functionLabels);
                functions.add(function);
            } else if (object instanceof TargetInfo) {
                // already parsed
            } else if (object instanceof NamedMetadata) {
                LLVMLogger.info(object + " not supported!");
            } else if (object instanceof FunctionDecl) {
                // not needed for the moment
            } else if (object instanceof AttributeGroup) {
                // do nothing, visit later when the attribute group is referenced
            } else if (object instanceof GlobalVariable) {
                // global vars can depend on block addresses in functions, so handle them after
                // everything is initialized
                staticVars.add((GlobalVariable) object);
            } else if (object instanceof TypeDef) {
                // do nothing
            } else if (object instanceof Alias) {
                // do nothing, visit later when alias is referenced
            } else if (object instanceof InlineAsm) {
                LLVMLogger.info("ignoring module level inline assembler!");
            } else {
                throw new AssertionError(object);
            }
        }
        List<LLVMNode> globalVarNodes = addGlobalVars(this, staticVars);
        globalNodes.addAll(globalVarNodes);
        deallocations = globalDeallocations.toArray(new LLVMAddress[globalDeallocations.size()]);
        return functionCallTargets;
    }

    private static void setTargetInfo(List<EObject> objects) {
        for (EObject object : objects) {
            if (object instanceof TargetInfo) {
                LLVMVisitor.visitTargetInfo((TargetInfo) object);
            }
        }
    }

    private static void allocateGlobals(LLVMVisitor visitor, List<EObject> objects) {
        for (EObject object : objects) {
            if (object instanceof GlobalVariable) {
                visitor.findOrAllocateGlobal((GlobalVariable) object);
            }
        }
    }

    private List<LLVMNode> addGlobalVars(LLVMVisitor visitor, List<GlobalVariable> globalVariables) {
        List<LLVMNode> globalVarNodes = new ArrayList<>();
        for (GlobalVariable globalVar : globalVariables) {
            LLVMNode globalVarWrite = visitor.visitGlobalVariable(globalVar);
            if (globalVarWrite != null) {
                globalVarNodes.add(globalVarWrite);
            }
            if (globalVar.getName().equals("@llvm.global_ctors")) {
                ResolvedArrayType type = (ResolvedArrayType) typeResolver.resolve(globalVar.getType());
                int size = type.getSize();
                LLVMAddress allocGlobalVariable = findOrAllocateGlobal(globalVar);
                ResolvedType structType = type.getContainedType(0);
                int structSize = LLVMTypeHelper.getByteSize(structType);
                for (int i = 0; i < size; i++) {
                    LLVMExpressionNode globalVarAddress = factoryFacade.createLiteral(allocGlobalVariable, LLVMBaseType.ADDRESS);
                    LLVMExpressionNode iNode = factoryFacade.createLiteral(i, LLVMBaseType.I32);
                    LLVMExpressionNode structPointer = factoryFacade.createGetElementPtr(LLVMBaseType.I32, globalVarAddress, iNode, structSize);
                    LLVMExpressionNode loadedStruct = factoryFacade.createLoad(structType, structPointer);
                    ResolvedType functionType = structType.getContainedType(1);
                    int indexedTypeLength = LLVMTypeHelper.getAlignmentByte(functionType);
                    LLVMExpressionNode oneLiteralNode = factoryFacade.createLiteral(1, LLVMBaseType.I32);
                    LLVMExpressionNode functionLoadTarget = factoryFacade.createGetElementPtr(LLVMBaseType.I32, loadedStruct, oneLiteralNode, indexedTypeLength);
                    LLVMExpressionNode loadedFunction = factoryFacade.createLoad(functionType, functionLoadTarget);
                    LLVMExpressionNode[] argNodes = new LLVMExpressionNode[]{factoryFacade.createFrameRead(LLVMBaseType.ADDRESS, getStackPointerSlot())};
                    assert argNodes.length == factoryFacade.getArgStartIndex().get();
                    LLVMNode functionCall = factoryFacade.createFunctionCall(loadedFunction, argNodes, LLVMBaseType.VOID);
                    globalVarNodes.add(functionCall);
                }
            } else if (globalVar.getName().equals("llvm.global_dtors")) {
                throw new AssertionError("destructors not yet supported!");
            }
        }
        globalFrameDescriptor = frameDescriptor;
        return globalVarNodes;
    }

    private static void visitTargetInfo(TargetInfo object) {
        String infoType = object.getInfoType();
        switch (infoType) {
            case "triple":
                // ignore
                break;
            case "datalayout":
                List<DataTypeSpecification> dataLayout = DataLayoutParser.parseDataLayout(object.getLayout());
                layoutConverter = DataLayoutConverter.getConverter(dataLayout);
                break;
            default:
                throw new AssertionError(infoType + " not supported!");
        }
    }

    class GlobalVarResult {
        GlobalVarResult(LLVMNode alloc, LLVMNode initValue) {
            this.alloc = alloc;
            this.initValue = initValue;
        }

        LLVMNode alloc;
        LLVMNode initValue;
    }

    private LLVMNode visitGlobalVariable(GlobalVariable globalVariable) {
        isGlobalScope = true;
        Constant initialValue = globalVariable.getInitialValue();
        if (initialValue == null) {
            return null;
        } else {
            LLVMExpressionNode constant = visitConstant(globalVariable.getType(), initialValue);
            if (constant != null) {
                LLVMBaseType llvmType = getLLVMType(globalVariable.getType());
                ResolvedType resolvedType = resolve(globalVariable.getType());
                int byteSize = LLVMTypeHelper.getByteSize(resolvedType);
                LLVMAddress allocGlobalVariable = findOrAllocateGlobal(globalVariable);
                if (byteSize == 0) {
                    return null;
                } else {
                    LLVMExpressionNode globalVarAddress = factoryFacade.createLiteral(allocGlobalVariable, LLVMBaseType.ADDRESS);
                    LLVMNode storeNode;
                    if (llvmType == LLVMBaseType.ARRAY || llvmType == LLVMBaseType.STRUCT) {
                        LLVMExpressionNode isVolatileNode = factoryFacade.createLiteral(false, LLVMBaseType.I1);
                        LLVMExpressionNode alignNode = factoryFacade.createLiteral(0, LLVMBaseType.I32);
                        LLVMExpressionNode lengthNode = factoryFacade.createLiteral(byteSize, LLVMBaseType.I32);
                        storeNode = factoryFacade.createMemCopyNode(globalVarAddress, constant, lengthNode, alignNode, isVolatileNode);
                    } else {
                        storeNode = getStoreNode(globalVarAddress, constant, globalVariable.getType());
                    }
                    return storeNode;
                }
            } else {
                // can be null, e.g., for zero-size array initializer
                return null;
            }
        }
    }

    private final Map<GlobalVariable, LLVMAddress> globalVars = new HashMap<>();
    private final List<LLVMAddress> globalDeallocations = new ArrayList<>();
    private boolean isGlobalScope;

    private LLVMAddress findOrAllocateGlobal(GlobalVariable globalVariable) {
        if (globalVars.containsKey(globalVariable)) {
            return globalVars.get(globalVariable);
        } else {
            ResolvedType resolvedType = resolve(globalVariable.getType());
            int byteSize = LLVMTypeHelper.getByteSize(resolvedType);
            LLVMAddress allocation = LLVMHeap.allocateMemory(byteSize);
            globalVars.put(globalVariable, allocation);
            globalDeallocations.add(allocation);
            return allocation;
        }
    }

    private LLVMExpressionNode visitArrayConstantStore(ArrayConstant constant) {
        ConstantList constList = constant.getList();
        List<LLVMExpressionNode> arrayValues = visitConstantList(constList);
        return getArrayLiteral(arrayValues, resolve(constant));
    }

    private LLVMExpressionNode getArrayLiteral(List<LLVMExpressionNode> arrayValues, ResolvedType arrayType) {
        return factoryFacade.createArrayLiteral(arrayValues, arrayType);
    }

    private LLVMFunctionDescriptor visitFunction(FunctionDef def) {
        this.containingFunctionDef = def;
        isGlobalScope = false;
        frameDescriptor = new FrameDescriptor();
        isGlobalScope = false;
        retSlot = frameDescriptor.addFrameSlot(FUNCTION_RETURN_VALUE_FRAME_SLOT_ID);
        stackPointerSlot = frameDescriptor.addFrameSlot(STACK_ADDRESS_FRAME_SLOT_ID, FrameSlotKind.Object);
        functionEpilogue = new ArrayList<>();
        LLVMAttributeVisitor.visitFunctionHeader(def.getHeader());
        labelList = getBlockLabelIndexMapping(def);
        List<LLVMNode> formalParameters = getFormalParametersInit(def);
        LLVMExpressionNode block = getFunctionBlockStatements(def);
        String functionName = def.getHeader().getName();
        LLVMNode[] beforeFunction = formalParameters.toArray(new LLVMNode[formalParameters.size()]);
        LLVMNode[] afterFunction = functionEpilogue.toArray(new LLVMNode[functionEpilogue.size()]);
        RootNode rootNode = factoryFacade.createFunctionStartNode(block, beforeFunction, afterFunction, frameDescriptor, functionName);
        if (LLVMOptions.printFunctionASTs()) {
            NodeUtil.printTree(System.out, rootNode);
        }
        LLVMFunctionDescriptor function = createLLVMFunctionFromHeader(def.getHeader());
        RootCallTarget callTarget = Truffle.getRuntime().createCallTarget(rootNode);
        functionCallTargets.put(function, callTarget);
        return function;
    }

    private LLVMExpressionNode getFunctionBlockStatements(FunctionDef def) {
        List<LLVMNode> allFunctionNodes = new ArrayList<>();
        int currentIndex = 0;
        int[] basicBlockIndices = new int[def.getBasicBlocks().size()];
        int i = 0;
        for (BasicBlock basicBlock : def.getBasicBlocks()) {
            LLVMNode statementNodes = visitBasicBlock(basicBlock);
            basicBlockIndices[i++] = currentIndex;
            currentIndex++;
            allFunctionNodes.add(statementNodes);
        }
        LLVMStackFrameNuller[][] indexToSlotNuller = new LLVMStackFrameNuller[currentIndex][];
        i = 0;
        Map<BasicBlock, FrameSlot[]> deadSlotsAfterBlock;
        if (LLVMOptions.lifeTimeAnalysisEnabled()) {
            deadSlotsAfterBlock = LLVMLifeTimeAnalysisVisitor.visit(def, frameDescriptor);
        } else {
            deadSlotsAfterBlock = new HashMap<>();
        }
        for (BasicBlock basicBlock : def.getBasicBlocks()) {
            FrameSlot[] deadSlots = deadSlotsAfterBlock.get(basicBlock);
            LLVMParserAsserts.assertNoNullElement(deadSlots);
            indexToSlotNuller[basicBlockIndices[i++]] = getSlotNullerNode(deadSlots);
        }
        return factoryFacade.createFunctionBlockNode(retSlot, allFunctionNodes, indexToSlotNuller);
    }

    private static LLVMStackFrameNuller[] getSlotNullerNode(FrameSlot[] deadSlots) {
        if (deadSlots == null) {
            return new LLVMStackFrameNuller[0];
        }
        LLVMStackFrameNuller[] nullers = new LLVMStackFrameNuller[deadSlots.length];
        int i = 0;
        for (FrameSlot slot : deadSlots) {
            nullers[i++] = getNullerNode(slot);
        }
        LLVMParserAsserts.assertNoNullElement(nullers);
        return nullers;
    }

    private static LLVMStackFrameNuller getNullerNode(FrameSlot slot) {
        switch (slot.getKind()) {
            case Boolean:
                return new LLVMBooleanNuller(slot);
            case Byte:
                return new LLVMByteNuller(slot);
            case Int:
                return new LLVMIntNuller(slot);
            case Long:
                return new LLVMLongNuller(slot);
            case Float:
                return new LLVMFloatNuller(slot);
            case Double:
                return new LLVMDoubleNull(slot);
            case Object:
                return new LLVMObjectNuller(slot);
            case Illegal:
                throw new AssertionError("illegal");
            default:
                throw new AssertionError();
        }
    }

    private List<LLVMNode> getFormalParametersInit(FunctionDef def) {
        // add formal parameters
        List<LLVMNode> formalParamInits = new ArrayList<>();
        FunctionHeader functionHeader = def.getHeader();
        EList<Parameter> pars = functionHeader.getParameters().getParameters();
        LLVMExpressionNode stackPointerNode = factoryFacade.createFunctionArgNode(0, LLVMBaseType.ADDRESS);
        formalParamInits.add(factoryFacade.createFrameWrite(LLVMBaseType.ADDRESS, stackPointerNode, getStackPointerSlot()));
        int argIndex = factoryFacade.getArgStartIndex().get();
        if (resolve(functionHeader.getRettype()).isStruct()) {
            LLVMExpressionNode functionRetParNode = factoryFacade.createFunctionArgNode(argIndex++, LLVMBaseType.STRUCT);
            LLVMNode retValue = createAssignment((String) retSlot.getIdentifier(), functionRetParNode, functionHeader.getRettype());
            formalParamInits.add(retValue);
        }
        for (Parameter par : pars) {
            LLVMExpressionNode parNode;
            LLVMBaseType paramType = getLLVMType(par.getType());
            parNode = factoryFacade.createFunctionArgNode(argIndex, paramType);
            argIndex++;
            formalParamInits.add(createAssignment(par.getName(), parNode, par.getType().getType()));
        }
        return formalParamInits;
    }

    private LLVMNode createAssignment(String name, LLVMExpressionNode writeValue, Type type) {
        FrameSlot frameSlot = findOrAddFrameSlot(name, type);
        return getWriteNode(writeValue, frameSlot, type);
    }

    private static Map<String, Integer> getBlockLabelIndexMapping(FunctionDef functionDef) {
        int labelIndex = 0;
        HashMap<String, Integer> labels = new HashMap<>();
        for (BasicBlock basicBlock : functionDef.getBasicBlocks()) {
            labels.put(basicBlock.getName(), labelIndex);
            labelIndex++;
        }
        return labels;
    }

    public static DataSpecConverter layoutConverter;

    private LLVMAddress[] deallocations;

    private List<LLVMNode> globalNodes;

    private BasicBlock currentBasicBlock;

    private LLVMNode visitBasicBlock(BasicBlock basicBlock) {
        currentBasicBlock = basicBlock;
        List<LLVMNode> statements = new ArrayList<>(basicBlock.getInstructions().size());
        for (Instruction instr : basicBlock.getInstructions()) {
            List<LLVMNode> instrInstructions = visitInstruction(instr);
            for (LLVMNode instruction : instrInstructions) {
                statements.add(instruction);
            }
        }
        LLVMNode[] statementNodes = new LLVMNode[statements.size() - 1];
        System.arraycopy(statements.toArray(new LLVMNode[statementNodes.length]), 0, statementNodes, 0, statementNodes.length);
        LLVMParserAsserts.assertNoNullElement(statementNodes);
        LLVMNode terminatorNode = statements.get(statements.size() - 1);
        return factoryFacade.createBasicBlockNode(statementNodes, terminatorNode);
    }

    private List<LLVMNode> visitInstruction(Instruction instr) {
        if (instr instanceof TerminatorInstruction) {
            List<LLVMNode> statements = new ArrayList<>();
            LLVMNode visitTerminatorInstruction = visitTerminatorInstruction((TerminatorInstruction) instr);
            statements.add(visitTerminatorInstruction);
            return statements;
        } else if (instr instanceof MiddleInstruction) {
            return visitMiddleInstruction((MiddleInstruction) instr);
        } else if (instr instanceof StartingInstruction) {
            return Collections.emptyList();
        } else {
            throw new AssertionError(instr);
        }
    }

    private List<LLVMNode> visitMiddleInstruction(MiddleInstruction middleInstr) {
        EObject instr = middleInstr.getInstruction();
        LLVMNode middleInstruction;
        if (instr instanceof NamedMiddleInstruction) {
            return visitNamedMiddleInstruction((NamedMiddleInstruction) instr);
        } else if (instr instanceof Instruction_store) {
            middleInstruction = visitStoreInstruction((Instruction_store) instr);
        } else if (instr instanceof Instruction_call_nonVoid) {
            middleInstruction = visitFunctionCall((Instruction_call_nonVoid) instr);
        } else {
            throw new AssertionError(instr);
        }
        return Arrays.asList(middleInstruction);
    }

    private LLVMNode visitFunctionCall(Callee callee, EList<Argument> args, ResolvedType retType) throws AssertionError {
        List<LLVMExpressionNode> argNodes = new ArrayList<>(args.size());
        LLVMExpressionNode stackPointerRead = factoryFacade.createFrameRead(LLVMBaseType.ADDRESS, getStackPointerSlot());
        argNodes.add(stackPointerRead);
        if (retType.isStruct()) {
            argNodes.add(allocateFunctionLifetime(retType));
        }
        for (Argument arg : args) {
            argNodes.add(visitValueRef(arg.getRef(), arg.getType().getType()));
        }
        LLVMExpressionNode[] finalArgs = argNodes.toArray(new LLVMExpressionNode[argNodes.size()]);
        if (callee instanceof GlobalValueRef && ((GlobalValueRef) callee).getConstant().getRef() instanceof FunctionHeader) {
            FunctionHeader functionHeader = (FunctionHeader) ((GlobalValueRef) callee).getConstant().getRef();
            String functionName = functionHeader.getName();
            if (functionName.startsWith("@llvm.")) {
                return factoryFacade.createLLVMIntrinsic(functionName, finalArgs, containingFunctionDef);
            }
        } else if (callee instanceof InlineAssembler) {
            String asmSnippet = ((InlineAssembler) callee).getAssembler();
            String asmFlags = ((InlineAssembler) callee).getFlags();
            return factoryFacade.createInlineAssemblerExpression(asmSnippet, asmFlags, finalArgs, LLVMTypeHelper.getLLVMType(retType));
        }
        LLVMExpressionNode func = visitValueRef((ValueRef) callee, null);
        return factoryFacade.createFunctionCall(func, finalArgs, LLVMTypeHelper.getLLVMType(retType));
    }

    private LLVMNode visitStoreInstruction(Instruction_store instr) {
        TypedValue pointer = instr.getPointer();
        TypedValue index = instr.getValue();
        LLVMExpressionNode pointerNode = visitValueRef(pointer.getRef(), pointer.getType());
        LLVMExpressionNode valueNode = visitValueRef(index.getRef(), index.getType());
        return getStoreNode(pointerNode, valueNode, index.getType());
    }

    private LLVMNode getStoreNode(LLVMExpressionNode pointerNode, LLVMExpressionNode valueNode, Type type) {
        return factoryFacade.createStore(pointerNode, valueNode, resolve(type));
    }

    private LLVMBaseType getLLVMType(EObject object) {
        if (object == null) {
            throw new AssertionError();
        }
        ResolvedType llvmType = resolve(object);
        return LLVMTypeHelper.getLLVMType(llvmType);
    }

    private List<LLVMNode> visitNamedMiddleInstruction(NamedMiddleInstruction namedMiddleInstr) {
        EObject instr = namedMiddleInstr.getInstruction();
        String name = namedMiddleInstr.getName();
        LLVMExpressionNode result;
        FrameSlot frameSlot = frameDescriptor.findOrAddFrameSlot(name);
        if (instr instanceof BinaryInstruction) {
            BinaryInstruction binaryInstruction = (BinaryInstruction) instr;
            result = visitBinaryArithmeticInstruction(binaryInstruction);
        } else if (instr instanceof BitwiseBinaryInstruction) {
            BitwiseBinaryInstruction bitwiseInstruction = (BitwiseBinaryInstruction) instr;
            result = visitBinaryLogicalInstruction(bitwiseInstruction);
        } else if (instr instanceof ConversionInstruction) {
            result = visitConversionConstruction((ConversionInstruction) instr);
        } else if (instr instanceof Instruction_call_nonVoid) {
            result = (LLVMExpressionNode) visitFunctionCall((Instruction_call_nonVoid) instr);
        } else if (instr instanceof Instruction_alloca) {
            result = visitAllocaInstruction((Instruction_alloca) instr);
        } else if (instr instanceof Instruction_load) {
            result = visitLoadInstruction((Instruction_load) instr);
        } else if (instr instanceof Instruction_icmp) {
            result = visitIcmpInstruction((Instruction_icmp) instr);
        } else if (instr instanceof Instruction_fcmp) {
            result = visitFcmpInstruction((Instruction_fcmp) instr);
        } else if (instr instanceof Instruction_getelementptr) {
            result = visitGetElementPtr((Instruction_getelementptr) instr);
        } else if (instr instanceof Instruction_select) {
            result = visitSelectInstr((Instruction_select) instr);
        } else if (instr instanceof Instruction_insertvalue) {
            result = visitInsertValueInstr((Instruction_insertvalue) instr);
        } else if (instr instanceof Instruction_extractelement) {
            result = visitExtractElement((Instruction_extractelement) instr);
        } else if (instr instanceof Instruction_insertelement) {
            result = visitInsertElement((Instruction_insertelement) instr);
        } else if (instr instanceof Instruction_extractvalue) {
            result = visitExtractValue((Instruction_extractvalue) instr);
        } else if (instr instanceof Instruction_shufflevector) {
            result = visitShuffleVector((Instruction_shufflevector) instr);
        } else if (isMultithreadingInstruction(instr)) {
            throw new LLVMUnsupportedException(UnsupportedReason.MULTITHREADING);
        } else {
            throw new AssertionError(instr);
        }
        List<LLVMNode> resultNodes = new ArrayList<>();
        LLVMNode writeNode = getWriteNode(result, frameSlot, instr);
        resultNodes.add(writeNode);
        return resultNodes;
    }

    private static boolean isMultithreadingInstruction(EObject instr) {
        return instr instanceof Instruction_atomicrmw || instr instanceof Instruction_cmpxchg || instr instanceof Instruction_fence;
    }

    private LLVMExpressionNode visitShuffleVector(Instruction_shufflevector instr) {
        LLVMExpressionNode vector1 = visitValueRef(instr.getVector1().getRef(), instr.getVector1().getType());
        LLVMExpressionNode vector2 = visitValueRef(instr.getVector2().getRef(), instr.getVector2().getType());
        LLVMExpressionNode mask = visitValueRef(instr.getMask().getRef(), instr.getMask().getType());
        ResolvedType resultType = resolve(instr.getVector1().getType());
        ResolvedVectorType resultVectorType = resultType.asVector();
        LLVMExpressionNode target = allocateFunctionLifetime(resultVectorType);
        LLVMBaseType llvmType = getLLVMType(instr.getVector1().getType());
        return factoryFacade.createShuffleVector(llvmType, target, vector1, vector2, mask);
    }

    private LLVMExpressionNode visitExtractValue(Instruction_extractvalue instr) {
        LLVMExpressionNode aggregate = visitValueRef(instr.getAggregate().getRef(), instr.getAggregate().getType());
        EList<Constant> indices = instr.getIndices();
        if (indices.size() != 1) {
            throw new AssertionError("not yet supported");
        }
        LLVMExpressionNode targetAddress = getConstantElementPtr(aggregate, instr.getAggregate().getType(), indices);
        LLVMBaseType type = getLLVMType(instr);
        return factoryFacade.createExtractValue(type, targetAddress);
    }

    private LLVMExpressionNode visitExtractElement(Instruction_extractelement instr) {
        LLVMExpressionNode vector = visitValueRef(instr.getVector().getRef(), instr.getVector().getType());
        LLVMExpressionNode index = visitValueRef(instr.getIndex().getRef(), instr.getIndex().getType());
        LLVMBaseType resultType = LLVMTypeHelper.getLLVMType(resolve(instr));
        return factoryFacade.createExtractElement(resultType, vector, index);
    }

    private LLVMExpressionNode visitInsertElement(Instruction_insertelement instr) {
        LLVMExpressionNode vector = visitValueRef(instr.getVector().getRef(), instr.getVector().getType());
        LLVMExpressionNode index = visitValueRef(instr.getIndex().getRef(), instr.getIndex().getType());
        LLVMExpressionNode element = visitValueRef(instr.getElement().getRef(), instr.getElement().getType());
        LLVMBaseType resultType = LLVMTypeHelper.getLLVMType(resolve(instr));
        return factoryFacade.createInsertElement(resultType, vector, instr.getVector().getType(), element, index);
    }

    private LLVMExpressionNode visitInsertValueInstr(Instruction_insertvalue insertValue) {
        EList<Constant> indices = insertValue.getIndices();
        TypedValue aggregate = insertValue.getAggregate();
        TypedValue element = insertValue.getElement();
        int size = LLVMTypeHelper.getByteSize(resolve(aggregate.getType()));
        LLVMExpressionNode resultAggregate = allocateFunctionLifetime(resolve(aggregate.getType()));
        LLVMExpressionNode sourceAggregate = visitValueRef(aggregate.getRef(), aggregate.getType());
        LLVMExpressionNode valueToInsert = visitValueRef(element.getRef(), element.getType());
        List<Integer> constants = new ArrayList<>();
        for (Constant c : indices) {
            constants.add((Integer) LLVMConstantEvaluator.evaluateConstant(this, c));
        }
        if (constants.size() != 1) {
            throw new AssertionError(constants);
        }
        int index = constants.get(0);
        int offset = LLVMTypeHelper.goIntoTypeGetLengthByte(resolve(aggregate.getType()), index);
        LLVMBaseType llvmType = getLLVMType(element);
        return factoryFacade.createInsertValue(resultAggregate, sourceAggregate, size, offset, valueToInsert, llvmType);
    }

    private LLVMExpressionNode visitFcmpInstruction(Instruction_fcmp instr) {
        String condition = instr.getCondition();
        LLVMExpressionNode left = visitValueRef(instr.getOp1(), instr.getType());
        LLVMExpressionNode right = visitValueRef(instr.getOp2(), instr.getType());
        LLVMBaseType llvmType = getLLVMType(instr.getType());
        return factoryFacade.createFloatComparison(left, right, llvmType, LLVMFloatComparisonType.fromString(condition));
    }

    private LLVMExpressionNode visitBinaryLogicalInstruction(BitwiseBinaryInstruction instr) {
        ValueRef op1 = instr.getOp1();
        ValueRef op2 = instr.getOp2();
        LLVMExpressionNode left = visitValueRef(op1, instr.getType());
        LLVMExpressionNode right = visitValueRef(op2, instr.getType());
        LLVMBaseType llvmType = getLLVMType(instr.getType());
        LLVMExpressionNode target = allocateVectorResultIfVector(instr);
        return factoryFacade.createLogicalOperation(left, right, instr, llvmType, target);
    }

    private LLVMExpressionNode allocateVectorResultIfVector(EObject type) {
        boolean isVector = resolve(type) instanceof ResolvedVectorType;
        LLVMExpressionNode target;
        if (isVector) {
            target = allocateVectorResult(type);
        } else {
            target = null;
        }
        return target;
    }

    private LLVMExpressionNode visitSelectInstr(Instruction_select instr) {
        LLVMExpressionNode condition = visitValueRef(instr.getCondition().getRef(), instr.getCondition().getType());
        LLVMExpressionNode trueValue = visitValueRef(instr.getValue1().getRef(), instr.getValue1().getType());
        LLVMExpressionNode falseValue = visitValueRef(instr.getValue2().getRef(), instr.getValue2().getType());
        LLVMBaseType llvmType = getLLVMType(instr.getValue1().getType());
        return factoryFacade.createSelect(llvmType, condition, trueValue, falseValue);
    }

    private LLVMExpressionNode visitGetElementPtr(Instruction_getelementptr getElementPtr) {
        TypedValue base = getElementPtr.getBase();
        Type baseType = base.getType();
        LLVMExpressionNode baseNode = visitValueRef(base.getRef(), baseType);
        LLVMExpressionNode currentAddress = baseNode;
        List<ValueRef> refs = new ArrayList<>();
        List<Type> types = new ArrayList<>();
        EList<TypedValue> indices = getElementPtr.getIndices();
        for (TypedValue val : indices) {
            refs.add(val.getRef());
            types.add(val.getType());
        }
        return getElementPtr(currentAddress, baseType, refs, types);
    }

    private LLVMExpressionNode getElementPtr(LLVMExpressionNode baseAddress, Type baseType, List<ValueRef> refs, List<Type> types) {
        LLVMExpressionNode currentAddress = baseAddress;
        ResolvedType currentType = resolve(baseType);
        for (int i = 0; i < refs.size(); i++) {
            ValueRef currentRef = refs.get(i);
            Type type = types.get(i);
            Integer constantIndex = evaluateIndexAsConstant(currentRef);
            if (constantIndex == null) {
                int indexedTypeLength = LLVMTypeHelper.goIntoTypeGetLengthByte(currentType, 1);
                currentType = LLVMTypeHelper.goIntoType(currentType, 1);
                LLVMExpressionNode valueRef = visitValueRef(currentRef, type);
                currentAddress = factoryFacade.createGetElementPtr(getLLVMType(type), currentAddress, valueRef, indexedTypeLength);
            } else {
                int indexedTypeLength = LLVMTypeHelper.goIntoTypeGetLengthByte(currentType, constantIndex);
                currentType = LLVMTypeHelper.goIntoType(currentType, constantIndex);
                if (indexedTypeLength != 0) {
                    LLVMExpressionNode constantNode;
                    switch (getLLVMType(type)) {
                        case I32:
                            constantNode = factoryFacade.createLiteral(1, LLVMBaseType.I32);
                            break;
                        case I64:
                            constantNode = factoryFacade.createLiteral(1L, LLVMBaseType.I64);
                            break;
                        default:
                            throw new AssertionError();
                    }
                    currentAddress = factoryFacade.createGetElementPtr(getLLVMType(type), currentAddress, constantNode, indexedTypeLength);
                }
            }
        }
        return currentAddress;
    }

    private static Integer evaluateIndexAsConstant(ValueRef currentRef) {
        if (currentRef instanceof GlobalValueRef) {
            GlobalValueRef ref = (GlobalValueRef) currentRef;
            if (ref.getConstant() instanceof SimpleConstant) {
                SimpleConstant simpleConstant = (SimpleConstant) ref.getConstant();
                return Integer.parseInt(simpleConstant.getValue());
            }
        }
        return null;
    }

    private LLVMNode getWriteNode(LLVMExpressionNode result, FrameSlot slot, EObject type) {
        LLVMBaseType baseType = getLLVMType(type);
        FrameSlotKind frameSlotKind = factoryFacade.getFrameSlotKind(resolve(type));
        slot.setKind(frameSlotKind);
        return factoryFacade.createFrameWrite(baseType, result, slot);
    }

    private LLVMExpressionNode visitIcmpInstruction(Instruction_icmp instr) {
        String condition = instr.getCondition();
        LLVMExpressionNode left = visitValueRef(instr.getOp1(), instr.getType());
        LLVMExpressionNode right = visitValueRef(instr.getOp2(), instr.getType());
        LLVMBaseType llvmType = getLLVMType(instr.getType());
        return factoryFacade.createIntegerComparison(left, right, llvmType, LLVMIntegerComparisonType.fromString(condition));
    }

    private LLVMExpressionNode visitLoadInstruction(Instruction_load instr) {
        TypedValue pointer = instr.getPointer();
        LLVMExpressionNode pointerNode = visitValueRef(pointer.getRef(), pointer.getType());
        ResolvedType resolvedResultType = resolve(instr);
        LLVMExpressionNode loadTarget = pointerNode;
        return factoryFacade.createLoad(resolvedResultType, loadTarget);
    }

    private LLVMExpressionNode visitAllocaInstruction(Instruction_alloca instr) {
        TypedValue numElementsVal = instr.getNumElements();
        Type type = instr.getType();
        ResolvedType resolvedInstructionType = resolve(type);
        String alignmentString = instr.getAlignment();
        int alignment = 0;
        if (alignmentString == null) {
            if (layoutConverter != null) {
                alignment = LLVMTypeHelper.getAlignmentByte(resolvedInstructionType);
            }
        } else {
            alignment = Integer.parseInt(alignmentString.substring("align ".length()));
        }
        if (alignment == 0) {
            alignment = LLVMStack.NO_ALIGNMENT_REQUIREMENTS;
        }
        int byteSize = LLVMTypeHelper.getByteSize(resolvedInstructionType);
        LLVMExpressionNode alloc;
        if (numElementsVal == null) {
            alloc = factoryFacade.createAlloc(resolvedInstructionType, byteSize, alignment, null, null);
        } else {
            Type numElementsType = instr.getNumElements().getType();
            LLVMBaseType llvmType = getLLVMType(numElementsType);
            LLVMExpressionNode numElements = visitValueRef(numElementsVal.getRef(), numElementsType);
            alloc = factoryFacade.createAlloc(resolvedInstructionType, byteSize, alignment, llvmType, numElements);
        }
        return alloc;
    }

    private LLVMNode visitFunctionCall(Instruction_call_nonVoid instr) {
        Callee callee = instr.getCallee();
        EList<Argument> args = instr.getArgs().getArguments();
        ResolvedType resolve = resolve(instr);
        return visitFunctionCall(callee, args, resolve);
    }

    private LLVMExpressionNode visitBinaryArithmeticInstruction(BinaryInstruction instr) {
        ValueRef op1 = instr.getOp1();
        ValueRef op2 = instr.getOp2();
        LLVMExpressionNode left = visitValueRef(op1, instr.getType());
        LLVMExpressionNode right = visitValueRef(op2, instr.getType());
        LLVMExpressionNode target = allocateVectorResultIfVector(instr);
        LLVMArithmeticInstructionType instructionType = LLVMArithmeticInstructionType.fromString(instr.getOpcode());
        return factoryFacade.createArithmeticOperation(left, right, instructionType, getLLVMType(instr.getType()), target);
    }

    private LLVMExpressionNode visitConversionConstruction(ConversionInstruction instr) {
        LLVMConversionType type = LLVMConversionType.fromString(instr.getOpcode());
        LLVMExpressionNode fromNode = visitValueRef(instr.getValue(), instr.getFromType());
        ResolvedType targetType = resolve(instr.getTargetType());
        ResolvedType fromType = resolve(instr.getFromType());
        return factoryFacade.createCast(fromNode, targetType, fromType, type);
    }

    private LLVMExpressionNode visitValueRef(ValueRef valueRef, Type type) {
        if (valueRef instanceof GlobalValueRef) {
            GlobalValueRef globalValueRef = (GlobalValueRef) valueRef;
            Constant constant = globalValueRef.getConstant();
            return visitConstant(type, constant);
        } else if (valueRef instanceof LocalValueRef) {
            LocalValueRef localValueRef = (LocalValueRef) valueRef;
            LocalValue localValue = localValueRef.getRef();
            String name = localValue.getName();
            return getReadNode(name, localValueRef);
        } else {
            throw new AssertionError(valueRef);
        }
    }

    private LLVMExpressionNode visitConstant(EObject type, Constant constant) throws AssertionError {
        if (constant instanceof SimpleConstant) {
            SimpleConstant simpleConst = (SimpleConstant) constant;
            return parseSimpleConstant(type, simpleConst);
        } else if (constant instanceof ArrayConstant) {
            return visitArrayConstantStore((ArrayConstant) constant);
        } else {
            if (constant.getRef() instanceof FunctionHeader) {
                FunctionHeader header = (FunctionHeader) constant.getRef();
                LLVMFunctionDescriptor function = createLLVMFunctionFromHeader(header);
                return factoryFacade.createLiteral(function, LLVMBaseType.FUNCTION_ADDRESS);
            } else if (constant.getRef() instanceof GlobalVariable) {
                GlobalVariable globalVariable = (GlobalVariable) constant.getRef();
                String globalVarName = globalVariable.getName();
                String linkage = globalVariable.getLinkage();
                if ("external".equals(linkage)) {
                    long getNativeSymbol = nativeLookup.getNativeHandle(globalVarName);
                    LLVMAddress nativeSymbolAddress = LLVMAddress.fromLong(getNativeSymbol);
                    return factoryFacade.createLiteral(nativeSymbolAddress, LLVMBaseType.ADDRESS);
                } else {
                    LLVMAddress findOrAllocateGlobal = findOrAllocateGlobal(globalVariable);
                    assert findOrAllocateGlobal != null;
                    return factoryFacade.createLiteral(findOrAllocateGlobal, LLVMBaseType.ADDRESS);
                }
            } else if (constant instanceof ZeroInitializer) {
                return visitZeroInitializer(type);
            } else if (constant instanceof ConstantExpression_convert) {
                return visitConstantExpressionConvert(constant);
            } else if (constant instanceof Undef) {
                return getUndefinedValueNode(type);
            } else if (constant instanceof StructureConstant) {
                return visitStructureConstant((StructureConstant) constant);
            } else if (constant instanceof ConstantExpression_getelementptr) {
                return visitConstantGetElementPtr((ConstantExpression_getelementptr) constant);
            } else if (constant instanceof BlockAddress) {
                return visitBlockAddress((BlockAddress) constant);
            } else if (constant instanceof ConstantExpression_compare) {
                return visitConstantExpressionCompare((ConstantExpression_compare) constant);
            } else if (constant instanceof ConstantExpression_binary) {
                return visitConstantExpressionBinary((ConstantExpression_binary) constant);
            } else if (constant instanceof VectorConstant) {
                return visitVectorConstant((VectorConstant) constant);
            } else if (constant.getRef() instanceof Alias) {
                return visitAliasConstant((Alias) constant.getRef());
            } else {
                throw new AssertionError(constant);
            }
        }
    }

    private LLVMExpressionNode visitAliasConstant(Alias ref) {
        Aliasee aliasee = ref.getAliasee();
        GlobalValueDef aliaseeRef = aliasee.getRef();
        if (aliaseeRef instanceof FunctionHeader) {
            LLVMFunctionDescriptor function = createLLVMFunctionFromHeader((FunctionHeader) aliaseeRef);
            return factoryFacade.createLiteral(function, LLVMBaseType.FUNCTION_ADDRESS);
        } else {
            throw new AssertionError(aliaseeRef);
        }
    }

    private LLVMExpressionNode visitConstantExpressionConvert(Constant constant) {
        ConstantExpression_convert conv = (ConstantExpression_convert) constant;
        ResolvedType targetType = resolve(conv.getTargetType());
        ResolvedType fromType = resolve(conv.getFromType());
        LLVMConversionType type = LLVMConversionType.fromString(conv.getOpcode());
        return factoryFacade.createCast(visitValueRef(conv.getConstant(), conv.getFromType()), targetType, fromType, type);
    }

    private LLVMExpressionNode visitVectorConstant(VectorConstant constant) {
        ConstantList list = constant.getList();
        ResolvedVectorType type = (ResolvedVectorType) resolve(constant);
        List<LLVMExpressionNode> listValues = visitConstantList(list);
        LLVMExpressionNode target = allocateVectorResult(constant);
        return factoryFacade.createVectorLiteralNode(listValues, target, type);
    }

    private List<LLVMExpressionNode> visitConstantList(ConstantList list) throws AssertionError {
        List<LLVMExpressionNode> arrayValues = new ArrayList<>();
        for (TypedConstant typedConst : list.getTypedConstants()) {
            LLVMExpressionNode constValue = visitConstant(typedConst.getType(), typedConst.getValue());
            arrayValues.add(constValue);
        }
        return arrayValues;
    }

    private LLVMExpressionNode visitConstantExpressionBinary(ConstantExpression_binary constant) {
        LLVMExpressionNode left = visitValueRef(constant.getOp1().getRef(), constant.getOp1().getType());
        LLVMExpressionNode right = visitValueRef(constant.getOp2().getRef(), constant.getOp2().getType());
        String opCode = constant.getOpcode();
        LLVMExpressionNode target = allocateVectorResultIfVector(constant);
        LLVMBaseType llvmType = getLLVMType(constant);
        if (LLVMLogicalInstructionType.isLogicalInstruction(opCode)) {
            LLVMLogicalInstructionType opType = LLVMLogicalInstructionType.fromString(opCode);
            return factoryFacade.createLogicalOperation(left, right, opType, llvmType, target);
        } else if (LLVMArithmeticInstructionType.isArithmeticInstruction(opCode)) {
            LLVMArithmeticInstructionType opType = LLVMArithmeticInstructionType.fromString(opCode);
            return factoryFacade.createArithmeticOperation(left, right, opType, llvmType, target);
        }
        throw new AssertionError(opCode);
    }

    private LLVMExpressionNode visitConstantExpressionCompare(ConstantExpression_compare constant) {
        String condition = constant.getCondition();
        LLVMExpressionNode left = visitValueRef(constant.getOp1().getRef(), constant.getOp1().getType());
        LLVMExpressionNode right = visitValueRef(constant.getOp2().getRef(), constant.getOp2().getType());
        LLVMBaseType llvmType = getLLVMType(constant.getOp1().getType());
        if (LLVMIntegerComparisonType.isIntegerCondition(condition)) {
            return factoryFacade.createIntegerComparison(left, right, llvmType, LLVMIntegerComparisonType.fromString(condition));
        } else if (LLVMFloatComparisonType.isFloatCondition(condition)) {
            return factoryFacade.createFloatComparison(left, right, llvmType, LLVMFloatComparisonType.fromString(condition));
        } else {
            throw new AssertionError(condition);
        }
    }

    private LLVMExpressionNode visitBlockAddress(BlockAddress blockAddress) {
        FunctionHeader function = (FunctionHeader) blockAddress.getFunction().getConstant().getRef();
        BasicBlock basicBlock = blockAddress.getBasicBlock().getRef();
        int val;
        if (isGlobalScope) {
            Map<String, Integer> functionBlocks = functionToLabelMapping.get(function);
            val = functionBlocks.get(basicBlock.getName());
        } else {
            val = getIndexFromBasicBlock(basicBlock);
        }
        LLVMAddress fromLong = LLVMAddress.fromLong(val);
        return factoryFacade.createLiteral(fromLong, LLVMBaseType.ADDRESS);
    }

    private LLVMExpressionNode visitConstantGetElementPtr(ConstantExpression_getelementptr constant) {
        LLVMExpressionNode baseNode = visitValueRef(constant.getConstant(), constant.getConstantType());
        return getConstantElementPtr(baseNode, constant.getConstantType(), constant.getIndices());
    }

    private LLVMExpressionNode getConstantElementPtr(LLVMExpressionNode baseAddress, Type baseType, EList<Constant> indices) {
        LLVMExpressionNode currentAddress = baseAddress;
        ResolvedType currentType = resolve(baseType);
        ResolvedType parentType = null;
        int currentOffset = 0;
        for (Constant index : indices) {
            Number evaluateConstant = (Number) LLVMConstantEvaluator.evaluateConstant(this, index);
            assert evaluateConstant.longValue() == evaluateConstant.intValue();
            int val = evaluateConstant.intValue();
            int indexedTypeLength = LLVMTypeHelper.goIntoTypeGetLengthByte(currentType, val);
            currentOffset += indexedTypeLength;
            parentType = currentType;
            currentType = LLVMTypeHelper.goIntoType(currentType, val);
        }
        if (currentType != null && !LLVMTypeHelper.isPackedStructType(parentType)) {
            currentOffset += LLVMTypeHelper.computePaddingByte(currentOffset, currentType);
        }
        if (currentOffset != 0) {
            LLVMExpressionNode oneValueNode = factoryFacade.createLiteral(1, LLVMBaseType.I32);
            currentAddress = factoryFacade.createGetElementPtr(currentAddress, oneValueNode, currentOffset);
        }
        return currentAddress;
    }

    private LLVMExpressionNode visitZeroInitializer(EObject type) {
        LLVMBaseType llvmType = getLLVMType(type);
        if (resolve(type).isVector()) {
            return visitZeroVectorInitializer(type);
        }
        switch (llvmType) {
            case ARRAY:
                return visitZeroArrayInitializer(type);
            case STRUCT:
                return visitZeroStructInitializer(type);
            default:
                throw new AssertionError(llvmType);
        }
    }

    private LLVMExpressionNode visitZeroVectorInitializer(EObject type) {
        ResolvedVectorType vectorType = (ResolvedVectorType) resolve(type);
        int nrElements = vectorType.getSize();
        LLVMExpressionNode target = allocateVectorResult(type);
        LLVMBaseType llvmType = LLVMTypeHelper.getLLVMType(vectorType);
        return factoryFacade.createZeroVectorInitializer(nrElements, target, llvmType);
    }

    private LLVMExpressionNode visitZeroStructInitializer(EObject type) {
        ResolvedType resolvedType = resolve(type);
        int size = LLVMTypeHelper.getByteSize(resolvedType);
        if (size == 0) {
            LLVMAddress minusOneNode = LLVMAddress.fromLong(-1);
            return factoryFacade.createLiteral(minusOneNode, LLVMBaseType.ADDRESS);
        } else {
            LLVMExpressionNode addressNode = allocateFunctionLifetime(size, resolvedType);
            return factoryFacade.createZeroNode(addressNode, size);

        }
    }

    private LLVMExpressionNode visitZeroArrayInitializer(EObject type) {
        ResolvedArrayType resolvedType = (ResolvedArrayType) resolve(type);
        int size = LLVMTypeHelper.getByteSize(resolvedType);
        if (size == 0) {
            // zero-size array, not allowed per C and C++ standard
            return null;
        } else {
            LLVMExpressionNode addressNode = allocateFunctionLifetime(resolvedType);
            return factoryFacade.createZeroNode(addressNode, size);
        }
    }

    private LLVMExpressionNode visitStructureConstant(StructureConstant structure) {
        ConstantList list = structure.getList();
        EList<TypedConstant> typedConstants = list.getTypedConstants();
        boolean packed = structure.getPacked() != null;
        ResolvedType[] types = new ResolvedType[typedConstants.size()];
        LLVMExpressionNode[] constants = new LLVMExpressionNode[(typedConstants.size())];
        for (int i = 0; i < types.length; i++) {
            TypedConstant constant = typedConstants.get(i);
            types[i] = resolve(constant.getType());
            LLVMExpressionNode parsedConstant = visitConstant(constant.getType(), constant.getValue());
            constants[i] = parsedConstant;
        }
        GlobalValueDef ref = structure.getRef();
        if (ref != null) {
            throw new AssertionError();
        }
        ResolvedType structureType = resolve(structure);
        return factoryFacade.createStructureConstantNode(structureType, packed, types, constants);
    }

    private LLVMExpressionNode getUndefinedValueNode(EObject type) {
        LLVMBaseType llvmType = getLLVMType(type);
        if (llvmType != LLVMBaseType.ARRAY && llvmType != LLVMBaseType.STRUCT) {
            return factoryFacade.createUndefinedValue(type);
        } else {
            ResolvedType resolvedType = resolve(type);
            int byteSize = LLVMTypeHelper.getByteSize(resolvedType);
            LLVMExpressionNode alloca = allocateFunctionLifetime(resolvedType);
            return factoryFacade.createEmptyStructLiteralNode(alloca, byteSize);
        }
    }

    private LLVMFunctionDescriptor createLLVMFunctionFromHeader(FunctionHeader header) {
        Type returnType = header.getRettype();
        Parameters parameters = header.getParameters();
        EList<Parameter> params = parameters.getParameters();
        LLVMBaseType llvmReturnType = getLLVMType(returnType);
        boolean varArgs = parameters.getVararg() != null;
        LLVMBaseType[] llvmParamTypes = new LLVMBaseType[params.size()];
        for (int i = 0; i < params.size(); i++) {
            llvmParamTypes[i] = getLLVMType(params.get(i).getType().getType());
        }
        return factoryFacade.createFunctionDescriptor(header.getName(), LLVMTypeHelper.convertType(llvmReturnType), LLVMTypeHelper.convertTypes(llvmParamTypes), varArgs);
    }

    private LLVMExpressionNode parseSimpleConstant(EObject type, SimpleConstant simpleConst) {
        LLVMBaseType instructionType = getLLVMType(type);
        String stringValue = simpleConst.getValue();
        if (instructionType == LLVMBaseType.ARRAY) {
            ResolvedType resolvedType = resolve(type);
            ResolvedType containedType = resolvedType.getContainedType(0);
            LLVMBaseType arrayElementType = LLVMTypeHelper.getLLVMType(containedType);
            switch (arrayElementType) {
                case I8:
                    final Pattern pattern = Pattern.compile("c\"(.+?)\"");
                    final Matcher matcher = pattern.matcher(stringValue);
                    if (matcher.matches()) {
                        String subString = matcher.group(1);
                        List<LLVMExpressionNode> values = new ArrayList<>();
                        int i = 0;
                        while (i < subString.length()) {
                            byte c = (byte) subString.charAt(i);
                            if (c == '\\') {
                                // Checkstyle: stop magic number check
                                String hexValue = subString.substring(i + 1, i + 3);
                                int value = Integer.parseInt(hexValue, HEX_BASE);
                                byte byteValue = (byte) value;
                                LLVMExpressionNode byteValueNode = factoryFacade.createLiteral(byteValue, LLVMBaseType.I8);
                                values.add(byteValueNode);
                                i += 3;
                                // Checkstyle: resume magic number check
                            } else {
                                LLVMExpressionNode byteValueNode = factoryFacade.createLiteral(c, LLVMBaseType.I8);
                                values.add(byteValueNode);
                                i++;
                            }
                        }
                        return getArrayLiteral(values, resolvedType);
                    } else {
                        throw new AssertionError("just C style strings supported for now");
                    }
                default:
                    throw new AssertionError(arrayElementType);
            }
        } else if (instructionType == LLVMBaseType.STRUCT) {
            throw new AssertionError(simpleConst);
        } else {
            return factoryFacade.createSimpleConstantNoArray(stringValue, instructionType, resolve(type));
        }
    }

    private LLVMExpressionNode getReadNode(String name, EObject type) {
        FrameSlot frameSlot = findOrAddFrameSlot(name, type);
        return getReadNodeForSlot(frameSlot, type);
    }

    private FrameSlot findOrAddFrameSlot(String name, EObject obj) {
        ResolvedType type = resolve(obj);
        FrameSlot frameSlot = frameDescriptor.findOrAddFrameSlot(name);
        if (frameSlot == null) {
            throw new AssertionError("frame slot is null!");
        }
        if (frameSlot.getKind() == FrameSlotKind.Illegal) {
            frameSlot.setKind(factoryFacade.getFrameSlotKind(type));
        }
        assert frameSlot.getKind() == factoryFacade.getFrameSlotKind(type);
        return frameSlot;
    }

    private LLVMExpressionNode getReadNodeForSlot(FrameSlot frameSlot, EObject type) {
        LLVMBaseType llvmType = getLLVMType(type);
        return factoryFacade.createFrameRead(llvmType, frameSlot);
    }

    private LLVMNode visitTerminatorInstruction(TerminatorInstruction instr) {
        EObject termInstruction = instr.getInstruction();
        if (termInstruction instanceof Instruction_ret) {
            return visitRet((Instruction_ret) termInstruction);
        } else if (termInstruction instanceof Instruction_unreachable) {
            return factoryFacade.createUnreachableNode();
        } else if (termInstruction instanceof Instruction_br) {
            return visitBr((Instruction_br) termInstruction);
        } else if (termInstruction instanceof Instruction_switch) {
            return visitSwitch((Instruction_switch) termInstruction);
        } else if (termInstruction instanceof Instruction_indirectbr) {
            return visitIndirectBranch((Instruction_indirectbr) termInstruction);
        } else {
            throw new AssertionError(termInstruction);
        }
    }

    private LLVMNode visitIndirectBranch(Instruction_indirectbr instr) {
        EList<BasicBlockRef> destinations = instr.getDestinations();
        int[] labelTargets = new int[destinations.size()];
        for (int i = 0; i < labelTargets.length; i++) {
            labelTargets[i] = getIndexFromBasicBlock(destinations.get(i).getRef());
        }
        LLVMExpressionNode value = visitValueRef(instr.getAddress().getRef(), instr.getAddress().getType());
        return factoryFacade.createIndirectBranch(value, labelTargets, getUnconditionalPhiWriteNodes());
    }

    private LLVMNode visitSwitch(Instruction_switch switchInstr) {
        LLVMExpressionNode cond = visitValueRef(switchInstr.getComparisonValue().getRef(), switchInstr.getComparisonValue().getType());
        int defaultLabel = getIndexFromBasicBlock(switchInstr.getDefaultDest().getRef());
        int[] otherLabels = new int[switchInstr.getDestinations().size()];
        for (int i = 0; i < otherLabels.length; i++) {
            otherLabels[i] = getIndexFromBasicBlock(switchInstr.getDestinations().get(i).getRef());
        }
        EList<TypedValue> caseConditions = switchInstr.getCaseConditions();
        LLVMExpressionNode[] cases = new LLVMExpressionNode[caseConditions.size()];
        for (int i = 0; i < caseConditions.size(); i++) {
            cases[i] = visitValueRef(caseConditions.get(i).getRef(), caseConditions.get(i).getType());
        }
        LLVMParserAsserts.assertNoNullElement(cases);
        LLVMNode[] phiWriteNodes = getUnconditionalPhiWriteNodes();
        LLVMBaseType llvmType = getLLVMType(switchInstr.getComparisonValue().getType());
        return factoryFacade.createSwitch(cond, defaultLabel, otherLabels, cases, llvmType, phiWriteNodes);
    }

    private LLVMNode visitBr(Instruction_br brInstruction) {
        TypedValue typedValue = brInstruction.getCondition();
        if (typedValue != null) {
            LLVMExpressionNode conditionNode = visitValueRef(typedValue.getRef(), typedValue.getType());
            BasicBlock trueBasicBlock = brInstruction.getTrue().getRef();
            int trueIndex = getIndexFromBasicBlock(trueBasicBlock);
            BasicBlock falseBasicBlock = brInstruction.getFalse().getRef();
            int falseIndex = getIndexFromBasicBlock(falseBasicBlock);
            List<LLVMNode> trueConditionPhiWriteNodes = new ArrayList<>();
            List<LLVMNode> falseConditionPhiWriteNodes = new ArrayList<>();
            if (!phiRefs.get(currentBasicBlock).isEmpty()) {
                List<Phi> phiValues = phiRefs.get(currentBasicBlock);
                for (Phi phi : phiValues) {
                    FrameSlot phiSlot = frameDescriptor.findOrAddFrameSlot(phi.getAssignTo());
                    LLVMExpressionNode phiValueNode = visitValueRef(phi.getValueRef(), phi.getType());
                    boolean isTrueCondition = brInstruction.getTrue().getRef() == phi.getStartingInstr().eContainer();
                    LLVMNode phiWriteNode = getWriteNode(phiValueNode, phiSlot, phi.getType());
                    if (isTrueCondition) {
                        trueConditionPhiWriteNodes.add(phiWriteNode);
                    } else {
                        falseConditionPhiWriteNodes.add(phiWriteNode);
                    }
                }
            }
            LLVMNode[] truePhiWriteNodesArr = trueConditionPhiWriteNodes.toArray(new LLVMNode[trueConditionPhiWriteNodes.size()]);
            LLVMNode[] falsePhiWriteNodesArr = falseConditionPhiWriteNodes.toArray(new LLVMNode[falseConditionPhiWriteNodes.size()]);
            return factoryFacade.createConditionalBranch(trueIndex, falseIndex, conditionNode, truePhiWriteNodesArr, falsePhiWriteNodesArr);
        } else {
            LLVMNode[] unconditionalPhiWriteNodeArr = getUnconditionalPhiWriteNodes();
            BasicBlock unconditional = brInstruction.getUnconditional().getRef();
            int unconditionalIndex = getIndexFromBasicBlock(unconditional);
            return factoryFacade.createUnconditionalBranch(unconditionalIndex, unconditionalPhiWriteNodeArr);
        }
    }

    private LLVMNode[] getUnconditionalPhiWriteNodes() {
        List<LLVMNode> unconditionalPhiWriteNode = new ArrayList<>();
        if (!phiRefs.get(currentBasicBlock).isEmpty()) {
            List<Phi> phiValues = phiRefs.get(currentBasicBlock);
            for (Phi phi : phiValues) {
                FrameSlot phiSlot = frameDescriptor.findOrAddFrameSlot(phi.getAssignTo());
                LLVMExpressionNode phiValueNode = visitValueRef(phi.getValueRef(), phi.getType());
                LLVMNode phiWriteNode = getWriteNode(phiValueNode, phiSlot, phi.getType());
                unconditionalPhiWriteNode.add(phiWriteNode);
            }
        }
        LLVMNode[] unconditionalPhiWriteNodeArr = unconditionalPhiWriteNode.toArray(new LLVMNode[unconditionalPhiWriteNode.size()]);
        return unconditionalPhiWriteNodeArr;
    }

    private int getIndexFromBasicBlock(BasicBlock trueBasicBlock) {
        if (trueBasicBlock.getName() == null) {
            throw new LLVMParserException(ParserErrorCause.MISSING_BASIC_BLOCK_REF);
        } else {
            return labelList.get(trueBasicBlock.getName());
        }
    }

    private LLVMNode visitRet(Instruction_ret ret) {
        TypedValue val = ret.getVal();
        if (val == null) {
            return factoryFacade.createRetVoid();
        } else {
            LLVMExpressionNode retValue = visitValueRef(val.getRef(), val.getType());
            ResolvedType resolvedType = resolve(val.getType());
            retSlot.setKind(factoryFacade.getFrameSlotKind(resolvedType));
            return factoryFacade.createNonVoidRet(retValue, resolvedType);
        }
    }

    @Override
    public LLVMExpressionNode allocateVectorResult(EObject type) {
        ResolvedVectorType vector = (ResolvedVectorType) resolve(type);
        return allocateFunctionLifetime(vector);
    }

    @Override
    public ResolvedType resolve(EObject e) {
        return typeResolver.resolve(e);
    }

    public LLVMExpressionNode allocateFunctionLifetime(ResolvedType resolvedType) {
        int alignment = LLVMTypeHelper.getAlignmentByte(resolvedType);
        int size = LLVMTypeHelper.getByteSize(resolvedType);
        return allocateFunctionLifetime(resolvedType, size, alignment);
    }

    public LLVMExpressionNode allocateFunctionLifetime(int size, ResolvedType resolvedType) {
        int alignment = LLVMTypeHelper.getAlignmentByte(resolvedType);
        return allocateFunctionLifetime(resolvedType, size, alignment);
    }

    @Override
    public LLVMExpressionNode allocateFunctionLifetime(ResolvedType type, int size, int alignment) {
        return factoryFacade.createAlloc(type, size, alignment, null, null);
    }

    @Override
    public FrameSlot getReturnSlot() {
        return retSlot;
    }

    @Override
    public LLVMAddress getGlobalAddress(GlobalVariable var) {
        return globalVars.get(var);
    }

    @Override
    public FrameSlot getStackPointerSlot() {
        return stackPointerSlot;
    }

    @Override
    public LLVMOptimizationConfiguration getOptimizationConfiguration() {
        return optimizationConfiguration;
    }

    @Override
    public int getBitAlignment(LLVMBaseType type) {
        return layoutConverter.getBitAlignment(type);
    }

    @Override
    public FrameDescriptor getGlobalFrameDescriptor() {
        return globalFrameDescriptor;
    }
}<|MERGE_RESOLUTION|>--- conflicted
+++ resolved
@@ -230,83 +230,16 @@
         Map<LLVMFunctionDescriptor, RootCallTarget> parsedFunctions = visit(model, facade);
         LLVMFunctionDescriptor mainFunction = searchFunction(parsedFunctions, "@main");
         RootCallTarget mainCallTarget = parsedFunctions.get(mainFunction);
-<<<<<<< HEAD
-        int argParamCount = mainFunction.getParameterTypes().length;
         RootNode globalFunction;
         LLVMNode[] staticInits = globalNodes.toArray(new LLVMNode[globalNodes.size()]);
-        int argsCount = mainArgs.length + 1;
-        if (argParamCount == 0) {
-            globalFunction = factoryFacade.createGlobalRootNode(staticInits, mainCallTarget, deallocations);
-        } else {
-            if (argParamCount == 1) {
-                globalFunction = factoryFacade.createGlobalRootNode(staticInits, mainCallTarget, deallocations, argsCount);
-            } else {
-                Object[] args = new Object[argsCount];
-                args[0] = sourceFile;
-                System.arraycopy(mainArgs, 0, args, 1, mainArgs.length);
-                LLVMParserAsserts.assertNoNullElement(args);
-                LLVMAddress allocatedArgsStartAddress = getArgsAsStringArray(args);
-                // Checkstyle: stop magic number check
-                if (argParamCount == 2) {
-                    globalFunction = factoryFacade.createGlobalRootNode(staticInits, mainCallTarget, deallocations, argsCount, allocatedArgsStartAddress);
-                } else if (argParamCount == 3) {
-                    LLVMAddress posixEnvPointer = LLVMAddress.NULL_POINTER;
-                    globalFunction = factoryFacade.createGlobalRootNode(staticInits, mainCallTarget, deallocations, argsCount, allocatedArgsStartAddress,
-                                    posixEnvPointer);
-                } else {
-                    throw new AssertionError(argParamCount);
-                }
-                // Checkstyle: resume magic number check
-            }
-        }
+        globalFunction = factoryFacade.createGlobalRootNode(staticInits, mainCallTarget, deallocations, mainArgs, sourceFile, mainFunction.getParameterTypes());
         RootCallTarget globalFunctionRoot = Truffle.getRuntime().createCallTarget(globalFunction);
         RootNode globalRootNode = factoryFacade.createGlobalRootNodeWrapping(globalFunctionRoot, mainFunction.getReturnType());
         RootCallTarget wrappedCallTarget = Truffle.getRuntime().createCallTarget(globalRootNode);
         return new ParserResult(wrappedCallTarget, parsedFunctions);
     }
 
-    private static LLVMAddress getArgsAsStringArray(Object... args) {
-        LLVMParserAsserts.assertNoNullElement(args);
-        String[] stringArgs = getStringArgs(args);
-        int argsMemory = stringArgs.length * LLVMAddress.WORD_LENGTH_BIT / Byte.SIZE;
-        LLVMAddress allocatedArgsStartAddress = LLVMHeap.allocateMemory(argsMemory);
-        LLVMAddress allocatedArgs = allocatedArgsStartAddress;
-        for (int i = 0; i < stringArgs.length; i++) {
-            String string = stringArgs[i];
-            LLVMAddress allocatedCString = LLVMHeap.allocateCString(string);
-            LLVMMemory.putAddress(allocatedArgs, allocatedCString);
-            allocatedArgs = allocatedArgs.increment(LLVMAddress.WORD_LENGTH_BIT / Byte.SIZE);
-        }
-        return allocatedArgsStartAddress;
-    }
-
-    private static String[] getStringArgs(Object... args) {
-        LLVMParserAsserts.assertNoNullElement(args);
-        String[] stringArgs = new String[args.length];
-        for (int i = 0; i < args.length; i++) {
-            stringArgs[i] = args[i].toString();
-        }
-        LLVMParserAsserts.assertNoNullElement(stringArgs);
-        return stringArgs;
-    }
-
     public Map<LLVMFunctionDescriptor, RootCallTarget> visit(Model model, NodeFactoryFacade facade) {
-=======
-        RootNode globalFunction;
-        LLVMNode[] staticInits = globalNodes.toArray(new LLVMNode[globalNodes.size()]);
-        globalFunction = factoryFacade.createGlobalRootNode(staticInits, mainCallTarget, deallocations, mainArgs, sourceFile, mainFunction.getLlvmParamTypes());
-        RootCallTarget wrappedCallTarget = Truffle.getRuntime().createCallTarget(wrapMainFunction(Truffle.getRuntime().createCallTarget(globalFunction)));
-        return new ParserResult(wrappedCallTarget, parsedFunctions);
-    }
-
-    private RootNode wrapMainFunction(RootCallTarget mainCallTarget) {
-        LLVMFunction mainSignature = LLVMFunction.createFromName("@main");
-        LLVMRuntimeType returnType = mainSignature.getLlvmReturnType();
-        return factoryFacade.createGlobalRootNodeWrapping(mainCallTarget, returnType);
-    }
-
-    public Map<LLVMFunction, RootCallTarget> visit(Model model, NodeFactoryFacade facade) {
->>>>>>> 95253b6c
         this.factoryFacade = facade;
         List<EObject> objects = model.eContents();
         List<LLVMFunctionDescriptor> functions = new ArrayList<>();
