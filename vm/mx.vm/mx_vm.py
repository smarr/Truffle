#
# ----------------------------------------------------------------------------------------------------
#
# Copyright (c) 2018, 2018, Oracle and/or its affiliates. All rights reserved.
# DO NOT ALTER OR REMOVE COPYRIGHT NOTICES OR THIS FILE HEADER.
#
# This code is free software; you can redistribute it and/or modify it
# under the terms of the GNU General Public License version 2 only, as
# published by the Free Software Foundation.  Oracle designates this
# particular file as subject to the "Classpath" exception as provided
# by Oracle in the LICENSE file that accompanied this code.
#
# This code is distributed in the hope that it will be useful, but WITHOUT
# ANY WARRANTY; without even the implied warranty of MERCHANTABILITY or
# FITNESS FOR A PARTICULAR PURPOSE.  See the GNU General Public License
# version 2 for more details (a copy is included in the LICENSE file that
# accompanied this code).
#
# You should have received a copy of the GNU General Public License version
# 2 along with this work; if not, write to the Free Software Foundation,
# Inc., 51 Franklin St, Fifth Floor, Boston, MA 02110-1301 USA.
#
# Please contact Oracle, 500 Oracle Parkway, Redwood Shores, CA 94065 USA
# or visit www.oracle.com if you need additional information or have any
# questions.
#
# ----------------------------------------------------------------------------------------------------
from __future__ import print_function

from abc import ABCMeta
from argparse import ArgumentParser
import io
import json
import os
from os.path import relpath, join, dirname, basename, exists, isfile, normpath, abspath, isdir
import pprint
import re
import subprocess

import mx
import mx_gate
import mx_sdk
import mx_subst
import mx_vm_benchmark
import mx_vm_gate

import sys

if sys.version_info[0] < 3:
    _unicode = unicode # pylint: disable=undefined-variable
    def _decode(x):
        return x
else:
    _unicode = str
    def _decode(x):
        return x.decode()

def unicode_utf8(string):
    if sys.version_info[0] < 3:
        if isinstance(string, str):
            return unicode(string, 'utf-8')
    elif isinstance(string, bytes):
        return str(string)
    return string


def _with_metaclass(meta, *bases):
    """Create a base class with a metaclass."""

    # Copyright (c) 2010-2018 Benjamin Peterson
    # Taken from six, Python compatibility library
    # MIT license

    # This requires a bit of explanation: the basic idea is to make a dummy
    # metaclass for one level of class instantiation that replaces itself with
    # the actual metaclass.
    class MetaClass(type):

        def __new__(mcs, name, this_bases, d):
            return meta(name, bases, d)

        @classmethod
        def __prepare__(mcs, name, this_bases):
            return meta.__prepare__(name, bases)
    return type.__new__(MetaClass, '_with_metaclass({}, {})'.format(meta, bases), (), {}) #pylint: disable=unused-variable


_suite = mx.suite('vm')
""":type: mx.SourceSuite | mx.Suite"""

_exe_suffix = mx.exe_suffix('')
""":type: str"""
_lib_suffix = mx.add_lib_suffix("")
_lib_prefix = mx.add_lib_prefix("")

_vm_configs = []
_graalvm_base_name = 'GraalVM'

mx_sdk.register_graalvm_component(mx_sdk.GraalVmJdkComponent(
    suite=_suite,
    name='Component installer',
    short_name='gu',
    dir_name='installer',
    license_files=[],
    third_party_license_files=[],
    dependencies=[],
    jar_distributions=['vm:INSTALLER'],
    support_distributions=['vm:INSTALLER_GRAALVM_SUPPORT'],
    launcher_configs=[
        mx_sdk.LauncherConfig(
            destination="bin/<exe:gu>",
            jar_distributions=[],
            dir_jars=True,
            main_class="org.graalvm.component.installer.ComponentInstaller",
            build_args=[],
            # Please see META-INF/native-image in the project for custom build options for native-image
            is_sdk_launcher=True,
            custom_bash_launcher="mx.vm/gu" if mx.is_windows() else None,
        ),
    ],
))

mx_sdk.register_graalvm_component(mx_sdk.GraalVmComponent(
    suite=_suite,
    name='GraalVM license files',
    short_name='gvm',
    dir_name='.',
    license_files=['LICENSE.txt'],
    third_party_license_files=['3rd_party_licenses.txt'],
    dependencies=[],
    support_distributions=['vm:VM_GRAALVM_SUPPORT'],
))

mx_sdk.register_graalvm_component(mx_sdk.GraalVmJreComponent(
    suite=_suite,
    name='GraalVM Locator',
    short_name='loc',
    dir_name='truffle',
    license_files=[],
    third_party_license_files=[],
    dependencies=[],
    jvmci_parent_jars=['vm:LOCATOR'],
))

default_components = ['gvm', 'loc']

graalvm_version_regex = re.compile(r'.*\n.*\n[0-9a-zA-Z()\- ]+GraalVM[a-zA-Z_ ]+(?P<graalvm_version>[0-9a-z_\-.+]+) \(build [0-9a-z\-.+]+, mixed mode\)')

_registered_graalvm_components = {}


def registered_graalvm_components(stage1=False):
    if stage1 not in _registered_graalvm_components:
        components_include_list = _components_include_list()
        if components_include_list is None:
            components_include_list = mx_sdk.graalvm_components()

        excluded = _excluded_components()
        components_to_build = []

        def is_excluded(component):
            return component.name in excluded or component.short_name in excluded

        def add_dependencies(dependencies, excludes=True):
            components = dependencies[:]
            while components:
                component = components.pop(0)
                if component not in components_to_build and not (excludes and is_excluded(component)):
                    components_to_build.append(component)
                    components.extend(component.direct_dependencies())

        # Expand dependencies
        add_dependencies([mx_sdk.graalvm_component_by_name(name) for name in default_components], excludes=True)
        add_dependencies(components_include_list, excludes=True)

        # If we are going to build native launchers or libraries, i.e., if SubstrateVM is included,
        # we need native-image in stage1 to build them, even if the Native Image component is excluded.
        if stage1:
            if any(component.short_name == 'svmee' for component in components_to_build):
                add_dependencies([mx_sdk.graalvm_component_by_name('niee')], excludes=False)
            elif any(component.short_name == 'svm' for component in components_to_build):
                add_dependencies([mx_sdk.graalvm_component_by_name('ni')], excludes=False)

        if not any(component.short_name == 'svm' for component in components_to_build):
            # SVM is not included, remove GraalVMSvmMacros
            components_to_build = [component for component in components_to_build if not isinstance(component, mx_sdk.GraalVMSvmMacro)]

        mx.logv('Components: {}'.format([c.name for c in components_to_build]))
        _registered_graalvm_components[stage1] = components_to_build
    return _registered_graalvm_components[stage1]


def _get_component_type_base(c, apply_substitutions=False):
    if isinstance(c, mx_sdk.GraalVmLanguage):
        result = '<jre_base>/languages/'
    elif isinstance(c, mx_sdk.GraalVmTool):
        result = '<jre_base>/tools/'
    elif isinstance(c, mx_sdk.GraalVmJdkComponent):
        result = '<jdk_base>/lib/'
    elif isinstance(c, mx_sdk.GraalVmJreComponent):
        result = '<jre_base>/lib/'
    elif isinstance(c, mx_sdk.GraalVMSvmMacro):
        svm_component = get_component('svm', stage1=True)
        result = _get_component_type_base(svm_component, apply_substitutions=apply_substitutions) + '/' + svm_component.dir_name + '/macros/'
    elif isinstance(c, mx_sdk.GraalVmComponent):
        result = '<jdk_base>/'
    else:
        raise mx.abort("Unknown component type for {}: {}".format(c.name, type(c).__name__))
    if apply_substitutions:
        result = get_final_graalvm_distribution().path_substitutions.substitute(result)
    return result

def _get_jdk_base(jdk):
    jdk_dir = jdk.home
    if jdk_dir.endswith(os.path.sep):
        jdk_dir = jdk_dir[:-len(os.path.sep)]
    if jdk_dir.endswith('/Contents/Home'):
        jdk_base = 'Contents/Home'
        jdk_dir = jdk_dir[:-len('/Contents/Home')]
    else:
        jdk_base = '.'
    return jdk_dir, jdk_base

_src_jdk = mx.get_jdk(tag='default')
_src_jdk_version = _src_jdk.javaCompliance.value

# Example:
#   macOS:
#     _src_jdk_dir  = /Library/Java/JavaVirtualMachines/oraclejdk1.8.0_221-jvmci-19.2-b02
#     _src_jdk_base = Contents/Home
#   Others:
#     _src_jdk_dir  = $JAVA_HOME (e.g. /usr/lib/jvm/oraclejdk1.8.0_212-jvmci-19.2-b01)
#     _src_jdk_base = .
_src_jdk_dir, _src_jdk_base = _get_jdk_base(_src_jdk)

class BaseGraalVmLayoutDistribution(_with_metaclass(ABCMeta, mx.LayoutDistribution)):
    def __init__(self, suite, name, deps, components, is_graalvm, exclLibs, platformDependent, theLicense, testDistribution,
                 add_jdk_base=False,
                 base_dir=None,
                 path=None,
                 with_polyglot_launcher=False,
                 with_lib_polyglot=False,
                 stage1=False,
                 **kw_args): # pylint: disable=super-init-not-called
        self.components = components
        layout = {}
        src_jdk_base = _src_jdk_base if add_jdk_base else '.'
        assert src_jdk_base
        base_dir = base_dir or '.'

        if base_dir != '.':
            self.jdk_base = '/'.join([base_dir, src_jdk_base]) if src_jdk_base != '.' else base_dir
        else:
            self.jdk_base = src_jdk_base

        if _src_jdk_version == 8:
            self.jre_base = '/'.join((self.jdk_base, 'jre'))
        else:
            self.jre_base = self.jdk_base

        path_substitutions = mx_subst.SubstitutionEngine(mx_subst.path_substitutions)
        path_substitutions.register_no_arg('jdk_base', lambda: self.jdk_base)
        path_substitutions.register_no_arg('jre_base', lambda: self.jre_base)

        string_substitutions = mx_subst.SubstitutionEngine(mx_subst.string_substitutions)
        string_substitutions.register_no_arg('version', _suite.release_version)
        string_substitutions.register_no_arg('graalvm_os', get_graalvm_os())

        _layout_provenance = {}

        def _add(_layout, dest, src, component=None, with_sources=False):
            """
            :type _layout: dict[str, list[str] | str]
            :type dest: str
            :type src: list[str | dict] | str | dict
            """
            assert dest.startswith('<jdk_base>') or dest.startswith('<jre_base>') or base_dir == '.' or dest.startswith(base_dir), dest
            src = src if isinstance(src, list) else [src]
            if not src:
                return

            if not dest.endswith('/') and dest in _layout:
                if dest not in _layout_provenance or _layout_provenance[dest] is None:
                    mx.abort(
                        "Can not override '{dest}' which is part of the base GraalVM layout. ({component} tried to set {dest}<-{src})".format(
                            dest=dest, src=src, component=component.name if component else None))
                previous_component = _layout_provenance[dest]
                if not component:
                    mx.abort(
                        "Suspicious override in GraalVM layout: tried to set {}<-{} without a component while it already existed ({} set it to {})".format(
                            dest, src, previous_component.name, _layout[dest]))
                if component.priority <= previous_component.priority:
                    mx.logv("'Skipping '{}<-{}' from {c}' ({c}.priority={cp} <= {pc}.priority={pcp})".format(dest, src, c=component.name, pc=previous_component.name, cp=component.priority, pcp=previous_component.priority))
                    return
                else:
                    _layout[dest] = []

            mx.logvv("'Adding '{}: {}' to the layout'".format(dest, src))
            _layout_provenance[dest] = component
            if with_sources and _include_sources():
                for _src in list(src):
                    src_dict = mx.LayoutDistribution._as_source_dict(_src, name, dest)
                    if src_dict['source_type'] == 'dependency' and src_dict['path'] is None:
                        src_src_dict = {
                            'source_type': 'dependency',
                            'dependency': src_dict['dependency'],
                            'path': '*.src.zip',
                            'optional': True,
                            'if_stripped': 'exclude',
                        }
                        src.append(src_src_dict)
            _layout.setdefault(dest, []).extend(src)

        def _patch_darwin_jdk():
            """
            :rtype: list[(str, source_dict)], list[str]
            """
            orig_info_plist = join(_src_jdk_dir, 'Contents', 'Info.plist')
            if exists(orig_info_plist):
                from mx import etreeParse
                root = etreeParse(orig_info_plist)
                found_el = False
                for el in root.iter():
                    if el.tag == 'key' and el.text == 'CFBundleName':
                        found_el = True
                    elif found_el:
                        assert el.tag == 'string'
                        graalvm_bundle_name = '{} {}'.format(self.base_name, self.vm_config_name.upper()) if self.vm_config_name is not None else name.lower()
                        graalvm_bundle_name += ' ' + graalvm_version()
                        el.text = graalvm_bundle_name
                        bio = io.BytesIO()
                        root.write(bio) # When porting to Python 3, we can use root.write(StringIO(), encoding="unicode")
                        plist_src = {
                            'source_type': 'string',
                            'value': _decode(bio.getvalue()),
                            'ignore_value_subst': True
                        }
                        return [(base_dir + '/Contents/Info.plist', plist_src)], [orig_info_plist]
            return [], []

        svm_component = get_component('svm', stage1=True)

        def _add_native_image_macro(image_config, component=None):
            # Add the macros if SubstrateVM is included, as images could be created later with an installable Native Image
            if svm_component and (component is None or has_component(component.short_name, stage1=False)):
                # create macro to build this launcher
                _macro_dir = _get_component_type_base(svm_component) + svm_component.dir_name + '/macros/' + GraalVmNativeProperties.macro_name(image_config) + '/'
                _project_name = GraalVmNativeProperties.project_name(image_config)
                _add(layout, _macro_dir, 'dependency:{}'.format(_project_name), component)  # native-image.properties is the main output
                if isinstance(image_config, mx_sdk.LanguageLauncherConfig):
                    _add(layout, _macro_dir, 'dependency:{}'.format(_project_name) + '/polyglot.config', component)
                # Add profiles
                for profile in _image_profile(GraalVmNativeProperties.canonical_image_name(image_config)):
                    _add(layout, _macro_dir, 'file:{}'.format(abspath(profile)))

        def _add_link(_dest, _target, _component=None):
            assert _dest.endswith('/')
            _linkname = relpath(path_substitutions.substitute(_target), start=path_substitutions.substitute(_dest[:-1]))
            if _linkname != basename(_target):
                if mx.is_windows():
                    if _target.endswith('.exe') or _target.endswith('.cmd'):
                        link_template_name = join(_suite.mxDir, 'exe_link_template.cmd')
                        with open(link_template_name, 'r') as template:
                            _template_subst = mx_subst.SubstitutionEngine(mx_subst.string_substitutions)
                            _template_subst.register_no_arg('target', normpath(_linkname))
                            contents = _template_subst.substitute(template.read())
                        full_dest = _dest + basename(_target)[:-len('.exe')] + '.cmd'
                        _add(layout, full_dest, 'string:{}'.format(contents), _component)
                        return full_dest
                    else:
                        mx.abort("Cannot create link on windows for {}->{}".format(_dest, _target))
                else:
                    _add(layout, _dest, 'link:{}'.format(_linkname), _component)
                    return _dest + basename(_target)

        if is_graalvm:
            if stage1:
                # 1. we do not want a GraalVM to be used as base-JDK
                # 2. we don't need to check if the base JDK is JVMCI-enabled, since JVMCIVersionCheck takes care of that when the GraalVM compiler is a registered component
                check_versions(_src_jdk, graalvm_version_regex=graalvm_version_regex, expect_graalvm=False, check_jvmci=False)

            # Add base JDK
            exclude_base = _src_jdk_dir
            exclusion_list = []
            if src_jdk_base != '.':
                exclude_base = join(exclude_base, src_jdk_base)
            if mx.get_os() == 'darwin':
                hsdis = '/jre/lib/' + mx.add_lib_suffix('hsdis-' + mx.get_arch())
                incl_list, excl_list = _patch_darwin_jdk()
                for d, s in incl_list:
                    _add(layout, d, s)
                exclusion_list += excl_list
            else:
                hsdis = '/jre/lib/' + mx.get_arch() + '/' + mx.add_lib_suffix('hsdis-' + mx.get_arch())
            if _src_jdk_version == 8:
                _add(layout, base_dir, {
                    'source_type': 'file',
                    'path': _src_jdk_dir,
                    'exclude': exclusion_list + [
                        exclude_base + '/COPYRIGHT',
                        exclude_base + '/LICENSE',
                        exclude_base + '/README.html',
                        exclude_base + '/THIRDPARTYLICENSEREADME.txt',
                        exclude_base + '/THIRDPARTYLICENSEREADME-JAVAFX.txt',
                        exclude_base + '/release',
                        exclude_base + '/bin/jvisualvm',
                        exclude_base + '/bin/jvisualvm.exe',
                        exclude_base + '/lib/visualvm',
                        exclude_base + hsdis,
                    ] + ([
                        exclude_base + '/bin/jmc',
                        exclude_base + '/lib/missioncontrol',
                    ] if mx.get_os() == 'darwin' else [])
                })
            else:
                # TODO(GR-8329): add exclusions
                _add(layout, self.jdk_base + '/', {
                    'source_type': 'dependency',
                    'dependency': 'graalvm-jimage',
                    'path': '*',
                })

            # Add vm.properties
            # Add TRUFFLE_NFI_NATIVE (TODO: should be part of an other component?)
            vm_name = graalvm_vm_name(self, _src_jdk)
            if mx.get_os() == 'windows':
                _add(layout, "<jre_base>/bin/", "extracted-dependency:truffle:TRUFFLE_NFI_NATIVE/bin/<lib:trufflenfi>")
                _add(layout, "<jre_base>/bin/server/vm.properties", "string:name=" + vm_name)
            elif mx.get_os() == 'darwin' or _src_jdk_version >= 9:
                # on macOS and jdk >= 9, the <arch> directory is not used
                _add(layout, "<jre_base>/lib/", "extracted-dependency:truffle:TRUFFLE_NFI_NATIVE/bin/<lib:trufflenfi>")
                _add(layout, "<jre_base>/lib/server/vm.properties", "string:name=" + vm_name)
            else:
                _add(layout, "<jre_base>/lib/<arch>/", "extracted-dependency:truffle:TRUFFLE_NFI_NATIVE/bin/<lib:trufflenfi>")
                _add(layout, "<jre_base>/lib/<arch>/server/vm.properties", "string:name=" + vm_name)

            if _src_jdk_version == 8:
                _add(layout, '<jre_base>/lib/jvmci/parentClassLoader.classpath', 'dependency:{}'.format(GraalVmJvmciParentClasspath.project_name()))

            # Add Polyglot launcher
            if with_polyglot_launcher:
                polyglot_launcher_project = get_polyglot_launcher_project()
                if not stage1:
                    _add(layout, "<jre_base>/bin/<exe:polyglot>", "dependency:" + polyglot_launcher_project.name)
                    if _src_jdk_version == 8:
                        _add_link("<jdk_base>/bin/", "<jre_base>/bin/" + mx.exe_suffix('polyglot'))
                _add_native_image_macro(polyglot_launcher_project.native_image_config)

            # Add libpolyglot library
            if with_lib_polyglot:
                lib_polyglot_project = get_lib_polyglot_project()
                # Note that `jre/lib/polyglot` is synchronized with `org.graalvm.polyglot.install_name_id` in `get_lib_polyglot_project`
                if not stage1:
                    source_type = 'skip' if _skip_libraries(lib_polyglot_project.native_image_config) else 'dependency'
                    libpolyglot_dest = "<jre_base>/lib/polyglot/" + lib_polyglot_project.native_image_name
                    _add(layout, libpolyglot_dest, source_type + ":" + lib_polyglot_project.name)
                    # TODO add directive to output .h files there in the macro
                    _add(layout, "<jre_base>/lib/polyglot/", source_type + ":" + lib_polyglot_project.name + "/*.h")
                _add_native_image_macro(lib_polyglot_project.native_image_config)

            # Add release file
            _sorted_suites = sorted(mx.suites(), key=lambda s: s.name)
            _metadata = self._get_metadata(_sorted_suites)
            _add(layout, "<jdk_base>/release", "string:{}".format(_metadata))

        # Add the rest of the GraalVM

        component_suites = {}
        has_graal_compiler = False
        for _component in self.components:
            mx.logv('Adding {} ({}) to the {} {}'.format(_component.name, _component.__class__.__name__, name, self.__class__.__name__))
            _component_type_base = _get_component_type_base(_component)
            if isinstance(_component, (mx_sdk.GraalVmJreComponent, mx_sdk.GraalVmJdkComponent)):
                if mx.get_os() == 'windows':
                    _component_jvmlib_base = _component_type_base[:-len('lib/')] + 'bin/'
                else:
                    _component_jvmlib_base = _component_type_base
            else:
                _component_jvmlib_base = None

            if _component.dir_name:
                _component_base = _component_type_base + _component.dir_name + '/'
            else:
                _component_base = _component_type_base

            if _src_jdk_version == 8:
                _add(layout, '<jre_base>/lib/boot/', ['dependency:' + d for d in _component.boot_jars], _component, with_sources=True)
            _add(layout, _component_base, ['dependency:' + d for d in _component.jar_distributions + _component.jvmci_parent_jars], _component, with_sources=True)
            _add(layout, _component_base + 'builder/', ['dependency:' + d for d in _component.builder_jar_distributions], _component, with_sources=True)
            _add(layout, _component_base, [{
                'source_type': 'extracted-dependency',
                'dependency': d,
                'exclude': _component.license_files if mx.get_opts().no_licenses else [],
                'path': None,
            } for d in _component.support_distributions], _component)
            _add(layout, '<jdk_base>/include/', [{
                'source_type': 'extracted-dependency',
                'dependency': d,
                'exclude': [],
                'path': None,
            } for d in _component.support_headers_distributions], _component)
            if isinstance(_component, mx_sdk.GraalVmJvmciComponent) and _src_jdk_version == 8:
                _add(layout, '<jre_base>/lib/jvmci/', ['dependency:' + d for d in _component.jvmci_jars], _component, with_sources=True)

            if isinstance(_component, mx_sdk.GraalVmJdkComponent):
                _jdk_jre_bin = '<jdk_base>/bin/'
            else:
                _jdk_jre_bin = '<jre_base>/bin/'

            _licenses = _component.third_party_license_files
            if not mx.get_opts().no_licenses:
                _licenses += _component.license_files
            for _license in _licenses:
                if mx.is_windows() or isinstance(self, mx.AbstractJARDistribution):
                    if _component_base == '<jdk_base>/':
                        pass  # already in place from the support dist
                    elif len(_component.support_distributions) == 1:
                        _support = _component.support_distributions[0]
                        _add(layout, '<jdk_base>/', 'extracted-dependency:{}/{}'.format(_support, _license), _component)
                    else:
                        mx.warn("Can not add license: " + _license)
                else:
                    _add_link('<jdk_base>/', _component_base + _license, _component)

            _jre_bin_names = []

            for _launcher_config in _get_launcher_configs(_component):
                _add(layout, '<jre_base>/lib/graalvm/', ['dependency:' + d for d in _launcher_config.jar_distributions], _component, with_sources=True)
                _launcher_dest = _component_base + GraalVmLauncher.get_launcher_destination(_launcher_config, stage1)
                # add `LauncherConfig.destination` to the layout
                _add(layout, _launcher_dest, 'dependency:' + GraalVmLauncher.launcher_project_name(_launcher_config, stage1), _component)
                if _debug_images() and GraalVmLauncher.is_launcher_native(_launcher_config, stage1) and _get_svm_support().is_debug_supported():
                    _add(layout, dirname(_launcher_dest) + '/', 'dependency:' + GraalVmLauncher.launcher_project_name(_launcher_config, stage1) + '/*.debug', _component)
                    if _include_sources():
                        _add(layout, dirname(_launcher_dest) + '/', 'dependency:' + GraalVmLauncher.launcher_project_name(_launcher_config, stage1) + '/sources', _component)
                # add links from jre/bin to launcher
                if _launcher_config.default_symlinks:
                    _link_path = _add_link(_jdk_jre_bin, _launcher_dest, _component)
                    _jre_bin_names.append(basename(_link_path))
                for _component_link in _launcher_config.links:
                    _link_dest = _component_base + _component_link
                    # add links `LauncherConfig.links` -> `LauncherConfig.destination`
                    _add(layout, _link_dest, 'link:{}'.format(relpath(_launcher_dest, start=dirname(_link_dest))), _component)
                    # add links from jre/bin to component link
                    if _launcher_config.default_symlinks:
                        _link_path = _add_link(_jdk_jre_bin, _link_dest, _component)
                        _jre_bin_names.append(basename(_link_path))
                _add_native_image_macro(_launcher_config, _component)
            for _library_config in _get_library_configs(_component):
                _add(layout, '<jre_base>/lib/graalvm/', ['dependency:' + d for d in _library_config.jar_distributions], _component, with_sources=True)
                if _library_config.jvm_library:
                    assert isinstance(_component, (mx_sdk.GraalVmJdkComponent, mx_sdk.GraalVmJreComponent))
                    if _src_jdk_version < 9 and mx.get_os() not in ['darwin', 'windows']:
                        _library_dest = _component_jvmlib_base + mx.get_arch() + '/'
                    else:
                        _library_dest = _component_jvmlib_base
                else:
                    _library_dest = _component_base
                _library_dest += _library_config.destination
                if not stage1:
                    source_type = 'skip' if _skip_libraries(_library_config) else 'dependency'
                    # add `LibraryConfig.destination` to the layout
                    _add(layout, _library_dest, source_type + ':' + GraalVmNativeImage.project_name(_library_config), _component)
                _add_native_image_macro(_library_config, _component)
            for _provided_executable in _component.provided_executables:
                if _component.short_name == 'vvm':
                    _add(layout, _jdk_jre_bin, 'extracted-dependency:tools:VISUALVM_PLATFORM_SPECIFIC/./' + _provided_executable, _component)
                else:
                    _link_dest = _component_base + _provided_executable
                    _link_path = _add_link(_jdk_jre_bin, _link_dest, _component)
                    _jre_bin_names.append(basename(_link_path))

            if _src_jdk_version == 8 and 'jre' in _jdk_jre_bin:
                # Add jdk to jre links
                for _name in _jre_bin_names:
                    _add_link('<jdk_base>/bin/', '<jre_base>/bin/' + _name, _component)

            if isinstance(_component, mx_sdk.GraalVmJvmciComponent) and _component.graal_compiler:
                has_graal_compiler = True

            if isinstance(_component, mx_sdk.GraalVmLanguage) and not is_graalvm:
                # add language-specific release file
                component_suites.setdefault(_component_base, []).append(_component.suite)

        for _base, _suites in component_suites.items():
            _metadata = self._get_metadata(_suites)
            _add(layout, _base + 'release', "string:{}".format(_metadata))

        if has_graal_compiler:
            _add(layout, '<jre_base>/lib/jvmci/compiler-name', 'string:graal')

        super(BaseGraalVmLayoutDistribution, self).__init__(suite, name, deps, layout, path, platformDependent,
                                                            theLicense, exclLibs, path_substitutions=path_substitutions,
                                                            string_substitutions=string_substitutions,
                                                            testDistribution=testDistribution, **kw_args)
        self.reset_user_group = True
        mx.logv("'{}' has layout:\n{}".format(self.name, pprint.pformat(self.layout)))

    @staticmethod
    def _get_metadata(suites):
        """
        :type suites: list[mx.Suite]
        :return:
        """
        _commit_info = {}
        for _s in suites:
            if _s.vc:
                _info = _s.vc.parent_info(_s.vc_dir)
                _commit_info[_s.name] = {
                    "commit.rev": _s.vc.parent(_s.vc_dir),
                    "commit.committer": _info['committer'] if _s.vc.kind != 'binary' else 'unknown',
                    "commit.committer-ts": _info['committer-ts'],
                }
        _metadata = """\
OS_NAME={os}
OS_ARCH={arch}
SOURCE="{source}"
COMMIT_INFO={commit_info}
GRAALVM_VERSION={version}""".format(
            os=get_graalvm_os(),
            arch=mx.get_arch(),
            source=' '.join(['{}:{}'.format(_s.name, _s.version()) for _s in suites]),
            commit_info=json.dumps(_commit_info, sort_keys=True),
            version=_suite.release_version()
        )

        if _suite.is_release():
            catalog = _release_catalog()
        else:
            snapshot_catalog = _snapshot_catalog()
            catalog = "{}/{}".format(snapshot_catalog, _suite.vc.parent(_suite.vc_dir)) if snapshot_catalog else None

        if catalog:
            _metadata += "\ncomponent_catalog={}".format(catalog)

        return _metadata


if mx.is_windows():
    LayoutSuper = mx.LayoutZIPDistribution
else:
    LayoutSuper = mx.LayoutTARDistribution


class GraalVmLayoutDistribution(BaseGraalVmLayoutDistribution, LayoutSuper):  # pylint: disable=R0901
    def __init__(self, base_name, theLicense=None, stage1=False, **kw_args):
        self.base_name = base_name

        name, base_dir, self.vm_config_name, with_lib_polyglot, with_polyglot_launcher = _get_graalvm_configuration(base_name, stage1)

        super(GraalVmLayoutDistribution, self).__init__(
            suite=_suite,
            name=name,
            deps=[],
            components=registered_graalvm_components(stage1),
            is_graalvm=True,
            exclLibs=[],
            platformDependent=True,
            theLicense=theLicense,
            testDistribution=False,
            add_jdk_base=True,
            base_dir=base_dir,
            path=None,
            with_polyglot_launcher=with_polyglot_launcher,
            with_lib_polyglot=with_lib_polyglot,
            stage1=stage1,
            **kw_args)

    def getBuildTask(self, args):
        return GraalVmLayoutDistributionTask(args, self, 'latest_graalvm', 'latest_graalvm_home')


_graal_vm_configs_cache = {}


def _get_graalvm_configuration(base_name, stage1=False):
    key = base_name, stage1
    if key not in _graal_vm_configs_cache:
        components = registered_graalvm_components(stage1)
        components_set = set([c.short_name for c in components])

        if has_svm_polyglot_lib():
            components_set.add('libpoly')
            with_lib_polyglot = True
        else:
            with_lib_polyglot = False

        if _with_polyglot_launcher_project():
            with_polyglot_launcher = True
            components_set.add('poly')
            if not stage1 and _force_bash_launchers(get_polyglot_launcher_project().native_image_config):
                components_set.add('bpolyglot')
        else:
            with_polyglot_launcher = False

        if stage1:
            components_set.add('stage1')
        else:
            for component in components:
                for launcher_config in _get_launcher_configs(component):
                    if _force_bash_launchers(launcher_config):
                        components_set.add('b' + remove_exe_suffix(basename(launcher_config.destination)))
                for library_config in _get_library_configs(component):
                    if _skip_libraries(library_config):
                        components_set.add('s' + remove_lib_prefix_suffix(basename(library_config.destination)))
        if mx.get_opts().no_licenses:
            components_set.add('nolic')

        # Use custom distribution name and base dir for registered vm configurations
        vm_dist_name = None
        vm_config_name = None
        vm_config_additional_components = sorted(components_set)
        for dist_name, config_name, config_components in _vm_configs:
            config_components_set = set(config_components)
            config_additional_components = sorted(components_set - config_components_set)
            if config_components_set <= components_set and len(config_additional_components) <= len(vm_config_additional_components):
                vm_dist_name = dist_name.replace('-', '_')
                vm_config_name = config_name.replace('-', '_')
                vm_config_additional_components = config_additional_components

        if vm_dist_name:
            base_dir = base_name + '_' + vm_dist_name + '_java{}'.format(_src_jdk_version)
            name = base_dir
            if vm_config_additional_components:
                name += '_' + '_'.join(vm_config_additional_components)
        else:
            if mx.get_opts().verbose:
                mx.logv("No dist name for {}".format(vm_config_additional_components))
            base_dir = base_name + '_unknown' + '_java{}'.format(_src_jdk_version)
            name = base_dir + ('_stage1' if stage1 else '')
        name = name.upper()
        base_dir = base_dir.lower().replace('_', '-') + '-{}'.format(_suite.release_version())

        _graal_vm_configs_cache[key] = name, base_dir, vm_config_name, with_lib_polyglot, with_polyglot_launcher
    return _graal_vm_configs_cache[key]


class GraalVmLayoutDistributionTask(mx.LayoutArchiveTask):
    def __init__(self, args, dist, root_link_name, home_link_name):
        self._root_link_path = join(_suite.dir, root_link_name)
        self._home_link_path = join(_suite.dir, home_link_name)
        super(GraalVmLayoutDistributionTask, self).__init__(args, dist)

    def _add_link(self):
        if mx.get_os() == 'windows':
            mx.warn('Skip adding symlink to ' + self._home_link_target() + ' (Platform Windows)')
            return
        self._rm_link()
        os.symlink(self._root_link_target(), self._root_link_path)
        os.symlink(self._home_link_target(), self._home_link_path)

    def _root_link_target(self):
        return relpath(self.subject.output, _suite.dir)

    def _home_link_target(self):
        return relpath(join(self.subject.output, self.subject.jdk_base), _suite.dir)

    def _rm_link(self):
        if mx.get_os() == 'windows':
            return
        for l in [self._root_link_path, self._home_link_path]:
            if os.path.lexists(l):
                os.unlink(l)

    def needsBuild(self, newestInput):
        sup = super(GraalVmLayoutDistributionTask, self).needsBuild(newestInput)
        if sup[0]:
            return sup
        if mx.get_os() != 'windows' and self.subject == get_final_graalvm_distribution():
            for link_path, link_target in [(self._root_link_path, self._root_link_target()), (self._home_link_path, self._home_link_target())]:
                if not os.path.lexists(link_path):
                    return True, '{} does not exist'.format(link_path)
                link_file = mx.TimeStampFile(link_path, False)
                if link_file.isOlderThan(self.subject.output):
                    return True, '{} is older than {}'.format(link_file, newestInput)
                if link_target != os.readlink(link_path):
                    return True, '{} is pointing to the wrong directory'.format(link_file)
        return False, None

    def build(self):
        super(GraalVmLayoutDistributionTask, self).build()
        if self.subject == get_final_graalvm_distribution():
            self._add_link()

    def clean(self, forBuild=False):
        super(GraalVmLayoutDistributionTask, self).clean(forBuild)
        if self.subject == get_final_graalvm_distribution():
            self._rm_link()


class DebuginfoDistribution(mx.LayoutTARDistribution):  # pylint: disable=too-many-ancestors
    def __init__(self, subject_distribution, theLicense=None, **kw_args):
        super(DebuginfoDistribution, self).__init__(_suite,
                                                    name=subject_distribution.name + '_DEBUGINFO',
                                                    deps=[subject_distribution.name],
                                                    layout={},
                                                    path=None,
                                                    platformDependent=subject_distribution.platformDependent,
                                                    theLicense=theLicense, **kw_args)
        self._layout_initialized = False
        self.maven = True
        self.subject_distribution = subject_distribution

    def _walk_layout(self):
        if not self._layout_initialized:
            root_contents = []
            self.layout = {
                './': root_contents
            }
            for dep_name in getattr(self.subject_distribution, 'buildDependencies', []):
                dep = mx.dependency(dep_name)
                if isinstance(dep, mx.JARDistribution):
                    if dep.is_stripped():
                        root_contents += ['dependency:{}:{}/*.map'.format(dep.suite.name, dep.name)]
                elif isinstance(dep, GraalVmNativeImage):
                    if dep.debug_file():
                        source_type = 'skip' if isinstance(dep.native_image_config, mx_sdk.LibraryConfig) and _skip_libraries(dep.native_image_config) else 'dependency'
                        root_contents += [source_type + ':{}:{}/*.debug'.format(dep.suite.name, dep.name)]
                        self.layout[dep.native_image_name + '-sources/'] = source_type + ':{}:{}/sources'.format(dep.suite.name, dep.name)
            self._layout_initialized = True
        return super(DebuginfoDistribution, self)._walk_layout()


def get_graalvm_os():
    os = mx.get_os()
    if os == 'darwin':
        return 'macos'
    return os


def remove_exe_suffix(name, require_suffix=True):
    if not _exe_suffix:
        return name
    if name.endswith(_exe_suffix):
        return name[:-len(_exe_suffix)]
    elif require_suffix:
        raise mx.abort("Missing exe suffix: " + name)
    return name


def remove_lib_prefix_suffix(libname, require_suffix_prefix=True):
    result = libname
    if _lib_suffix:
        if result.endswith(_lib_suffix):
            result = result[:-len(_lib_suffix)]
        elif require_suffix_prefix:
            raise mx.abort("Missing lib suffix: " + libname)
    if _lib_prefix:
        if result.startswith(_lib_prefix):
            result = result[len(_lib_prefix):]
        elif require_suffix_prefix:
            raise mx.abort("Missing lib prefix: " + libname)
    return result


class SvmSupport(object):
    def __init__(self):
        self._svm_supported = has_component('svm', stage1=True)
        self._debug_supported = self._svm_supported and has_component('svmee', stage1=True)
        self._pgo_supported = self._svm_supported and has_component('svmee', stage1=True)

    def is_supported(self):
        return self._svm_supported

    def native_image(self, build_args, output_file, allow_server=False, nonZeroIsFatal=True, out=None, err=None):
        assert self._svm_supported
        stage1 = get_stage1_graalvm_distribution()
        native_image_project_name = GraalVmLauncher.launcher_project_name(mx_sdk.LauncherConfig(mx.exe_suffix('native-image'), [], "", []), stage1=True)
        native_image_bin = join(stage1.output, stage1.find_single_source_location('dependency:' + native_image_project_name))
        native_image_command = [native_image_bin] + build_args
        # currently, when building with the bash version of native-image, --no-server is implied (and can not be passed)
        output_directory = dirname(output_file)
        native_image_command += [
            '-H:Path=' + output_directory or ".",
        ]
        return mx.run(native_image_command, nonZeroIsFatal=nonZeroIsFatal, out=out, err=err)

    def is_debug_supported(self):
        return self._debug_supported

    def is_pgo_supported(self):
        return self._debug_supported


def _get_svm_support():
    return SvmSupport()


class GraalVmProject(mx.Project):
    def __init__(self, component, name, deps, **kw_args):
        """
        :type component: mx_sdk.GraalVmComponent | None
        :type name:  str
        """
        self.component = component
        super(GraalVmProject, self).__init__(_suite, name, subDir=None, srcDirs=[], deps=deps, workingSets=None, d=_suite.dir, theLicense=None, **kw_args)

    def get_origin_suite(self):
        if self.component:
            return self.component.suite
        return self.suite


class GraalVmNativeProperties(GraalVmProject):
    def __init__(self, component, image_config, **kw_args):
        """
        :type component: mx_sdk.GraalVmComponent | None
        :type image_config: mx_sdk.AbstractNativeImageConfig
        """
        deps = []
        self.image_config = image_config
        super(GraalVmNativeProperties, self).__init__(component, GraalVmNativeProperties.project_name(image_config), deps=deps, **kw_args)

    @staticmethod
    def project_name(image_config):
        """
        :type image_config: mx_sdk.AbstractNativeImageConfig
        """
        return GraalVmNativeProperties.macro_name(image_config) + "_native-image.properties"

    @staticmethod
    def canonical_image_name(image_config):
        canonical_name = basename(image_config.destination)
        if isinstance(image_config, mx_sdk.LauncherConfig):
            canonical_name = remove_exe_suffix(canonical_name)
        elif isinstance(image_config, mx_sdk.LibraryConfig):
            canonical_name = remove_lib_prefix_suffix(canonical_name)
        return canonical_name

    @staticmethod
    def macro_name(image_config):
        macro_name = basename(image_config.destination)
        if isinstance(image_config, mx_sdk.LauncherConfig):
            macro_name = remove_exe_suffix(macro_name) + '-launcher'
        elif isinstance(image_config, mx_sdk.LibraryConfig):
            macro_name = remove_lib_prefix_suffix(macro_name) + '-library'
        return macro_name

    def getArchivableResults(self, use_relpath=True, single=False):
        out = self.properties_output_file()
        yield out, basename(out)
        if not single and isinstance(self.image_config, mx_sdk.LanguageLauncherConfig):
            out = self.polyglot_config_output_file()
            yield out, basename(out)

    def _output_file(self, filename):
        return join(self.get_output_base(), filename, GraalVmNativeProperties.macro_name(self.image_config), filename)

    def properties_output_file(self):
        return self._output_file("native-image.properties")

    def polyglot_config_output_file(self):
        return self._output_file("polyglot.config")

    def getBuildTask(self, args):
        return NativePropertiesBuildTask(self, args)


def _java_properties_escape(s, split_long=None, key_length=0):
    parts = []
    first = True
    if split_long and len(s) <= 80:
        split_long = False
    for c in s:
        if c == ' :=' and first:
            parts.append('\\')
            parts.append(c)
        elif c == '\t':
            parts.append('\\t')
        elif c == '\n':
            parts.append('\\n')
        elif c == '\r':
            parts.append('\\r')
        elif c == '\f':
            parts.append('\\f')
        elif c in '\\#!':
            parts.append('\\')
            parts.append(c)
        elif split_long and c == split_long:
            parts.append(c)
            parts.append('\\\n')
            parts.append(' ' * (key_length + 1))
        else:
            parts.append(c)
        first = False
    return ''.join(parts)


def _file_needs_build(newest_input, filepath, contents_getter):
    ts = mx.TimeStampFile(filepath)
    if not ts.exists():
        return filepath + " does not exist"
    if newest_input and ts.isOlderThan(newest_input):
        return "{} is older than {}".format(ts, newest_input)
    with open(filepath, 'r') as f:
        on_disk = unicode_utf8(f.read())
    if contents_getter() != on_disk:
        return "content not up to date"
    return None



class NativePropertiesBuildTask(mx.ProjectBuildTask):
    def __init__(self, subject, args):
        """
        :type subject: GraalVmNativeProperties
        """
        super(NativePropertiesBuildTask, self).__init__(args, 1, subject)
        self._contents = None
        self._polyglot_config_contents = None
        self._location_classpath = None

    def newestOutput(self):
        if isinstance(self.subject.image_config, mx_sdk.LanguageLauncherConfig):
            return mx.TimeStampFile(self.subject.polyglot_config_output_file())
        return mx.TimeStampFile(self.subject.properties_output_file())

    def __str__(self):
        graalvm_dist = get_final_graalvm_distribution()
        gralvm_location = graalvm_dist.find_single_source_location('dependency:' + self.subject.name)
        return "Creating native-image.properties for " + basename(dirname(gralvm_location))

    def polyglot_config_contents(self):
        if self._polyglot_config_contents is None:
            image_config = self.subject.image_config
            assert isinstance(image_config, mx_sdk.LanguageLauncherConfig)
            language = image_config.language
            classpath = self._get_location_classpath()
            main_class = image_config.main_class
            return u"|".join((language, u":".join(classpath), main_class))
        return self._polyglot_config_contents

    def _get_location_classpath(self):
        if self._location_classpath is None:
            graalvm_dist = get_final_graalvm_distribution()
            image_config = self.subject.image_config
            graalvm_location = dirname(graalvm_dist.find_single_source_location('dependency:' + self.subject.name))
            self._location_classpath = NativePropertiesBuildTask.get_launcher_classpath(graalvm_dist, graalvm_location, image_config, self.subject.component)
        return self._location_classpath

    @staticmethod
    def get_launcher_classpath(graalvm_dist, start, image_config, component):
        location_cp = graalvm_home_relative_classpath(image_config.jar_distributions, start, graal_vm=graalvm_dist)
        location_classpath = location_cp.split(os.pathsep) if location_cp else []
        if image_config.dir_jars:
            if not component:
                raise mx.abort("dir_jars=True can only be used on launchers associated with a component")
            component_dir = _get_component_type_base(component, apply_substitutions=True)
            dir_name = component.dir_name
            if dir_name:
                component_dir = component_dir + dir_name + '/'
            component_dir_rel = relpath(component_dir, start)
            if not component_dir_rel.endswith('/'):
                component_dir_rel += '/'
            location_classpath.append(component_dir_rel + '*')
        return location_classpath

    def contents(self):
        if self._contents is None:
            image_config = self.subject.image_config
            build_args = [
                '--no-fallback',
                '--initialize-at-build-time',
                '-H:+EnforceMaxRuntimeCompileMethods',
                '-Dorg.graalvm.version={}'.format(_suite.release_version()),
            ]
            graalvm_dist = get_final_graalvm_distribution()
            if graalvm_dist.vm_config_name:
                build_args += ['-Dorg.graalvm.config={}'.format(graalvm_dist.vm_config_name.upper())]
            if _debug_images():
                build_args += ['-ea', '-H:-AOTInline', '-H:+PreserveFramePointer']
            if _get_svm_support().is_debug_supported():
                build_args += ['-g']

            graalvm_location = dirname(graalvm_dist.find_single_source_location('dependency:' + self.subject.name))
            location_classpath = self._get_location_classpath()
            graalvm_home = _get_graalvm_archive_path("")

            if isinstance(image_config, mx_sdk.LibraryConfig):
                suffix = _lib_suffix
                build_args.append('--shared')
                project_name_f = GraalVmNativeImage.project_name
            elif isinstance(image_config, mx_sdk.LauncherConfig):
                suffix = _exe_suffix
                project_name_f = GraalVmLauncher.launcher_project_name
            else:
                raise mx.abort("Unsupported image config type: " + str(type(image_config)))

            if isinstance(image_config, mx_sdk.LanguageLauncherConfig):
                build_args += ['--language:' + image_config.language, '--tool:all']
            elif isinstance(image_config, mx_sdk.LauncherConfig) and 'PolyglotLauncher' in image_config.main_class:
                build_args += ['-Dcom.oracle.graalvm.launcher.macrospaths=${.}/..']

            source_type = 'skip' if isinstance(image_config, mx_sdk.LibraryConfig) and _skip_libraries(image_config) else 'dependency'
            graalvm_image_destination = graalvm_dist.find_single_source_location(source_type + ':' + project_name_f(image_config))

            if isinstance(image_config, mx_sdk.LauncherConfig):
                if image_config.is_sdk_launcher:
                    build_args += [
                        '-H:-ParseRuntimeOptions',
                        '-Dorg.graalvm.launcher.classpath=' + ':'.join(graalvm_home_relative_classpath(image_config.jar_distributions, graalvm_home).split(os.pathsep)),
                    ]

                build_args += [
                    '--features=org.graalvm.home.HomeFinderFeature',
                    '-Dorg.graalvm.launcher.relative.home=' + relpath(graalvm_image_destination, graalvm_home)
                ]

                for language, path in image_config.relative_home_paths.items():
                    build_args += ['-Dorg.graalvm.launcher.relative.' + language + '.home=' + path]

            build_args += [mx_subst.string_substitutions.substitute(arg) for arg in image_config.build_args]

            name = basename(image_config.destination)
            if suffix:
                name = name[:-len(suffix)]
            canonical_name = GraalVmNativeProperties.canonical_image_name(image_config)
            build_args += _extra_image_builder_args(canonical_name)
            profiles = _image_profile(canonical_name)
            if profiles:
                if not _get_svm_support().is_pgo_supported():
                    raise mx.abort("Image profiles can not be used if PGO is not supported.")
                basenames = [basename(p) for p in profiles]
                if len(set(basenames)) != len(profiles):
                    raise mx.abort("Profiles for an image must have unique filenames.\nThis is not the case for {}: {}.".format(canonical_name, profiles))
                build_args += ['--pgo=' + ','.join(('${.}/' + n for n in basenames))]

            requires = [arg[2:] for arg in build_args if arg.startswith('--language:') or arg.startswith('--tool:') or arg.startswith('--macro:')]
            build_args = [arg for arg in build_args if not (arg.startswith('--language:') or arg.startswith('--tool:') or arg.startswith('--macro:'))]

            if any((' ' in arg for arg in build_args)):
                mx.abort("Unsupported space in launcher build argument: {} in config for {}".format(image_config.build_args, image_config.destination))

            self._contents = u""

            def _write_ln(s):
                self._contents += s + u"\n"

            myself = basename(__file__)
            if myself.endswith('.pyc'):
                myself = myself[:-1]
            _write_ln(u"# Generated with \u2764 by " + myself)
            _write_ln(u'ImageName=' + _java_properties_escape(name))
            _write_ln(u'ImagePath=' + _java_properties_escape("${.}/" + relpath(dirname(graalvm_image_destination), graalvm_location).replace(os.sep, '/')))
            if requires:
                _write_ln(u'Requires=' + _java_properties_escape(' '.join(requires), ' ', len('Requires')))
            if isinstance(image_config, mx_sdk.LauncherConfig):
                _write_ln(u'ImageClass=' + _java_properties_escape(image_config.main_class))
            _write_ln(u'ImageClasspath=' + _java_properties_escape(':'.join(("${.}/" + e.replace(os.sep, '/') for e in location_classpath)), ':', len('ImageClasspath')))
            _write_ln(u'Args=' + _java_properties_escape(' '.join(build_args), ' ', len('Args')))
        return self._contents

    def build(self):
        with mx.SafeFileCreation(self.subject.properties_output_file()) as sfc, io.open(sfc.tmpFd, mode='w', closefd=False, encoding='utf-8') as f:
            f.write(self.contents())
        if isinstance(self.subject.image_config, mx_sdk.LanguageLauncherConfig):
            with mx.SafeFileCreation(self.subject.polyglot_config_output_file()) as sfc, io.open(sfc.tmpFd, mode='w', closefd=False, encoding='utf-8') as f:
                f.write(self.polyglot_config_contents())

    def needsBuild(self, newestInput):
        sup = super(NativePropertiesBuildTask, self).needsBuild(newestInput)
        if sup[0]:
            return sup
        reason = _file_needs_build(newestInput, self.subject.properties_output_file(), self.contents)
        if not reason and isinstance(self.subject.image_config, mx_sdk.LanguageLauncherConfig):
            reason = _file_needs_build(newestInput, self.subject.polyglot_config_output_file(), self.polyglot_config_contents)
        if reason:
            return True, reason
        return False, None

    def clean(self, forBuild=False):
        if exists(self.subject.properties_output_file()):
            os.unlink(self.subject.properties_output_file())
        if exists(self.subject.polyglot_config_output_file()):
            os.unlink(self.subject.polyglot_config_output_file())


class GraalVmJvmciParentClasspath(GraalVmProject):  # based on GraalVmNativeProperties
    def __init__(self, jvmci_parent_jars, **kw_args):
        """
        :type jvmci_parent_jars: list[str]
        """
        assert jvmci_parent_jars
        self.jvmci_parent_jars = jvmci_parent_jars
        super(GraalVmJvmciParentClasspath, self).__init__(None, GraalVmJvmciParentClasspath.project_name(), deps=[], **kw_args)

    @staticmethod
    def project_name():
        return 'jvmci-parent-classpath'

    def output_file(self):
        return join(self.get_output_base(), GraalVmJvmciParentClasspath.output_file_name(), GraalVmJvmciParentClasspath.project_name(), GraalVmJvmciParentClasspath.output_file_name())

    @staticmethod
    def output_file_name():
        return 'parentClassLoader.classpath'

    def getArchivableResults(self, use_relpath=True, single=False):
        _output_file = self.output_file()
        yield _output_file, basename(_output_file)

    def getBuildTask(self, args):
        return JvmciParentClasspathBuildTask(self, args)


class JvmciParentClasspathBuildTask(mx.ProjectBuildTask):  # based NativePropertiesBuildTask
    def __init__(self, subject, args):
        """
        :type subject: GraalVmJvmciParentClasspath
        """
        super(JvmciParentClasspathBuildTask, self).__init__(args, 1, subject)
        graalvm_dist = get_final_graalvm_distribution()
        start_path = dirname(graalvm_dist.find_single_source_location('dependency:{}'.format(GraalVmJvmciParentClasspath.project_name())))
        cp_entries = [relpath(graalvm_dist.find_single_source_location('dependency:{}'.format(jpj)), start_path) for jpj in self.subject.jvmci_parent_jars]
        self._contents = unicode_utf8(_platform_classpath(cp_entries))

    def contents(self):
        return self._contents

    def newestOutput(self):
        return mx.TimeStampFile(self.subject.output_file())

    def __str__(self):
        return "Creating '{}' file".format(GraalVmJvmciParentClasspath.output_file_name())

    def build(self):
        with mx.SafeFileCreation(self.subject.output_file()) as sfc, io.open(sfc.tmpFd, mode='w', closefd=False, encoding='utf-8') as f:
            f.write(self.contents())

    def needsBuild(self, newestInput):
        sup = super(JvmciParentClasspathBuildTask, self).needsBuild(newestInput)
        if sup[0]:
            return sup
        reason = _file_needs_build(newestInput, self.subject.output_file(), self.contents)
        if reason:
            return True, reason
        return False, None

    def clean(self, forBuild=False):
        _output_file = self.subject.output_file()
        if exists(_output_file):
            os.unlink(_output_file)


class GraalVmJImage(mx.Project):
    """
    A GraalVmJImage produces the lib/modules jimage in a JDK9+ based GraalVM.
    """
    __metaclass__ = ABCMeta

    def __init__(self, suite, jimage_jars, workingSets, theLicense=None, **kw_args):
        super(GraalVmJImage, self).__init__(suite=suite, name='graalvm-jimage', subDir=None, srcDirs=[], deps=jimage_jars,
                                            workingSets=workingSets, d=_suite.dir, theLicense=theLicense,
                                            **kw_args)

    def isPlatformDependent(self):
        return True

    def getBuildTask(self, args):
        return GraalVmJImageBuildTask(self, args)

    def output_directory(self):
        return join(self.get_output_base(), self.name)

    def output_witness(self):
        return join(self.output_directory(), 'lib', 'modules')

    def getArchivableResults(self, use_relpath=True, single=False):
        if single:
            raise ValueError("{} only produces multiple output".format(self))
        out_dir = self.output_directory()
        if exists(out_dir):
            logical_root = out_dir
            for root, _, files in os.walk(out_dir):
                for name in files:
                    yield join(root, name), join(relpath(root, logical_root), name)


class GraalVmJImageBuildTask(mx.ProjectBuildTask):
    def __init__(self, subject, args):
        super(GraalVmJImageBuildTask, self).__init__(args, 1, subject)

    def build(self):
        with_source = lambda dep: not isinstance(dep, mx.Dependency) or (_include_sources() and dep.isJARDistribution() and not dep.is_stripped())
        mx_sdk.jlink_new_jdk(_src_jdk, self.subject.output_directory(), self.subject.deps, with_source=with_source)
        with open(self._config_file(), 'w') as f:
            f.write('\n'.join(self._config()))

    def needsBuild(self, newestInput):
        sup = super(GraalVmJImageBuildTask, self).needsBuild(newestInput)
        if sup[0]:
            return sup
        out_file = self.newestOutput()
        if not out_file.exists():
            return True, '{} does not exist'.format(out_file.path)
        if newestInput and out_file.isOlderThan(newestInput):
            return True, '{} is older than {}'.format(out_file, newestInput)
        with open(self._config_file(), 'r') as f:
            old_config = [l.strip() for l in f.readlines()]
            if set(old_config) != set(self._config()):
                return True, 'the configuration changed'
        return False, None

    def newestOutput(self):
        return mx.TimeStampFile(self.subject.output_witness())

    def clean(self, forBuild=False):
        out_dir = self.subject.output_directory()
        if exists(out_dir):
            mx.rmtree(out_dir)

    def __str__(self):
        return 'Building {}'.format(self.subject.name)

    def _config(self):
        return ['include sources: {}'.format(_include_sources()), 'strip jars: {}'.format(mx.get_opts().strip_jars)]

    def _config_file(self):
        return self.subject.output_directory() + '.config'


class GraalVmNativeImage(_with_metaclass(ABCMeta, GraalVmProject)):
    def __init__(self, component, name, deps, native_image_config, **kw_args): # pylint: disable=super-init-not-called
        """
        :type component: mx_sdk.GraalVmComponent | None
        :type native_image_config: mx_sdk.AbstractNativeImageConfig
        """
        assert isinstance(native_image_config, mx_sdk.AbstractNativeImageConfig), type(native_image_config).__name__
        self.native_image_config = native_image_config
        self.native_image_jar_distributions = list(native_image_config.jar_distributions)
        svm_support = _get_svm_support()
        if svm_support.is_supported():
            deps += self.native_image_jar_distributions
        super(GraalVmNativeImage, self).__init__(component, name=name, deps=deps, **kw_args)
        if svm_support.is_supported() and self.is_native():
            if not hasattr(self, 'buildDependencies'):
                self.buildDependencies = []
            self.buildDependencies += ['{}:{}'.format(_suite, get_stage1_graalvm_distribution_name())]

    def getArchivableResults(self, use_relpath=True, single=False):
        yield self.output_file(), self.native_image_name
        if not single:
            debug = self.debug_file()
            if debug:
                yield debug, basename(debug)
            src_dir = self.image_sources_dir()
            if exists(src_dir):
                logical_root = dirname(src_dir)
                for root, _, files in os.walk(src_dir):
                    for name in files:
                        yield join(root, name), join(relpath(root, logical_root), name)

    def debug_file(self):
        if not self.is_native():
            return None
        if _get_svm_support().is_debug_supported() and mx.get_os() == 'linux':
            return join(self.get_output_base(), self.name, self.native_image_name + '.debug')
        return None

    @property
    def native_image_name(self):
        return basename(self.native_image_config.destination)

    def output_file(self):
        return join(self.get_output_base(), self.name, self.native_image_name)

    def image_sources_dir(self):
        return join(self.get_output_base(), self.name, "sources")

    def isPlatformDependent(self):
        return True

    @staticmethod
    def project_name(native_image_config):
        return basename(native_image_config.destination) + ".image"

    def is_native(self):
        return True


class GraalVmLauncher(_with_metaclass(ABCMeta, GraalVmNativeImage)):
    def __init__(self, component, name, deps, native_image_config, stage1=False, **kw_args): # pylint: disable=super-init-not-called
        """
        :type native_image_config: mx_sdk.LauncherConfig
        """
        assert isinstance(native_image_config, mx_sdk.LauncherConfig), type(native_image_config).__name__
        self.stage1 = stage1
        super(GraalVmLauncher, self).__init__(component, name, deps, native_image_config, **kw_args)

    def getBuildTask(self, args):
        if self.is_native():
            return GraalVmSVMLauncherBuildTask(self, args, _get_svm_support())
        else:
            return GraalVmBashLauncherBuildTask(self, args)

    def is_native(self):
        return GraalVmLauncher.is_launcher_native(self.native_image_config, self.stage1)

    @property
    def native_image_name(self):
        super_name = super(GraalVmLauncher, self).native_image_name
        if mx.get_os() == 'windows':
            if not self.is_native():
                return os.path.splitext(super_name)[0] + '.cmd'
        return super_name

    def get_containing_graalvm(self):
        if self.stage1:
            return get_stage1_graalvm_distribution()
        else:
            return get_final_graalvm_distribution()

    @staticmethod
    def launcher_project_name(native_image_config, stage1=False):
        is_bash = not GraalVmLauncher.is_launcher_native(native_image_config, stage1)
        return GraalVmNativeImage.project_name(native_image_config) + ("-bash" if is_bash else "") + ("-stage1" if stage1 else "")

    @staticmethod
    def is_launcher_native(native_image_config, stage1=False):
        return _get_svm_support().is_supported() and not stage1 and not _force_bash_launchers(native_image_config)

    @staticmethod
    def get_launcher_destination(config, stage1):
        """
        :type config: mx_sdk.LauncherConfig
        :type stage1: bool
        """
        if mx.get_os() == 'windows':
            if not GraalVmLauncher.is_launcher_native(config, stage1):
                return os.path.splitext(config.destination)[0] + '.cmd'
        return config.destination


class GraalVmPolyglotLauncher(GraalVmLauncher):         #pylint: disable=too-many-ancestors
    def __init__(self, component, deps, launcherConfig, **kw_args):
        launcher_config = mx_sdk.LauncherConfig(**launcherConfig)
        super(GraalVmPolyglotLauncher, self).__init__(component, GraalVmLauncher.launcher_project_name(launcher_config), deps, launcher_config, **kw_args)


class GraalVmLibrary(GraalVmNativeImage):
    def __init__(self, component, name, deps, native_image_config, **kw_args):
        assert isinstance(native_image_config, mx_sdk.LibraryConfig), type(native_image_config).__name__
        super(GraalVmLibrary, self).__init__(component, name, deps, native_image_config=native_image_config, **kw_args)

        svm_support = _get_svm_support()
        assert svm_support.is_supported(), "Needs svm to build " + str(self)
        if not hasattr(self, 'buildDependencies'):
            self.buildDependencies = []
        self.buildDependencies += ['{}:{}'.format(_suite, get_stage1_graalvm_distribution_name())]

    def getBuildTask(self, args):
        svm_support = _get_svm_support()
        assert svm_support.is_supported(), "Needs svm to build " + str(self)
        if not self.is_skipped():
            return GraalVmLibraryBuildTask(self, args, svm_support)
        else:
            return mx.NoOpTask(self, args)

    def getArchivableResults(self, use_relpath=True, single=False):
        if self.is_skipped():
            yield None, None
            return
        for e in super(GraalVmLibrary, self).getArchivableResults(use_relpath=use_relpath, single=single):
            yield e
            if single:
                return
        output_dir = dirname(self.output_file())
        for e in os.listdir(output_dir):
            absolute_path = join(output_dir, e)
            if isfile(absolute_path) and e.endswith('.h'):
                yield absolute_path, e

    def is_skipped(self):
        return _skip_libraries(self.native_image_config)


class GraalVmMiscLauncher(GraalVmLauncher):     #pylint: disable=too-many-ancestors
    def __init__(self, component, native_image_config, stage1=False, **kw_args):
        super(GraalVmMiscLauncher, self).__init__(component, GraalVmLauncher.launcher_project_name(native_image_config, stage1=stage1), [], native_image_config, stage1=stage1, **kw_args)


class GraalVmLanguageLauncher(GraalVmLauncher): #pylint: disable=too-many-ancestors
    def __init__(self, component, native_image_config, stage1=False, **kw_args):
        super(GraalVmLanguageLauncher, self).__init__(component, GraalVmLauncher.launcher_project_name(native_image_config, stage1=stage1), [], native_image_config, stage1=stage1, **kw_args)


class GraalVmNativeImageBuildTask(_with_metaclass(ABCMeta, mx.ProjectBuildTask)):
    def needsBuild(self, newestInput):
        sup = super(GraalVmNativeImageBuildTask, self).needsBuild(newestInput)
        if sup[0]:
            return sup
        out_file = mx.TimeStampFile(self.subject.output_file())
        if not out_file.exists():
            return True, '{} does not exist'.format(out_file.path)
        if newestInput and out_file.isOlderThan(newestInput):
            return True, '{} is older than {}'.format(out_file, newestInput)
        reason = self.native_image_needs_build(out_file)
        if reason:
            return True, reason
        return False, None

    def native_image_needs_build(self, out_file):
        # TODO check if definition has changed
        return None

    def newestOutput(self):
        return mx.TimeStampFile(self.subject.output_file())

    def clean(self, forBuild=False):
        out_file = self.subject.output_file()
        if exists(out_file):
            os.unlink(out_file)

    def __str__(self):
        return 'Building {}'.format(self.subject.name)


class GraalVmBashLauncherBuildTask(GraalVmNativeImageBuildTask):
    def __init__(self, subject, args):
        """
        :type subject: GraalVmNativeImage
        """
        super(GraalVmBashLauncherBuildTask, self).__init__(args, 1, subject)

    def _template_file(self):
        ext = 'cmd' if mx.get_os() == 'windows' else 'sh'
        _custom_launcher = self.subject.native_image_config.custom_bash_launcher
        if _custom_launcher:
            return join(self.subject.suite.dir, _custom_launcher + "." + ext)
        return join(_suite.mxDir, 'launcher_template.' + ext)

    def native_image_needs_build(self, out_file):
        sup = super(GraalVmBashLauncherBuildTask, self).native_image_needs_build(out_file)
        if sup:
            return sup
        if out_file.isOlderThan(self._template_file()):
            return 'template {} updated'.format(self._template_file())
        return None

    def build(self):
        output_file = self.subject.output_file()
        mx.ensure_dir_exists(dirname(output_file))
        graal_vm = self.subject.get_containing_graalvm()
        script_destination_directory = dirname(graal_vm.find_single_source_location('dependency:' + self.subject.name))
        if _src_jdk_version >= 9:
            jre_bin = _get_graalvm_archive_path('bin', graal_vm=graal_vm)
        else:
            jre_bin = _get_graalvm_archive_path('jre/bin', graal_vm=graal_vm)

        def _get_classpath():
            cp = NativePropertiesBuildTask.get_launcher_classpath(graal_vm, script_destination_directory, self.subject.native_image_config, self.subject.component)
            return os.pathsep.join(cp)

        def _get_jre_bin():
            return relpath(jre_bin, script_destination_directory)

        def _get_main_class():
            return self.subject.native_image_config.main_class

        def _get_extra_jvm_args():
            return ' '.join(self.subject.native_image_config.extra_jvm_args)

        _template_subst = mx_subst.SubstitutionEngine(mx_subst.string_substitutions)
        _template_subst.register_no_arg('classpath', _get_classpath)
        _template_subst.register_no_arg('jre_bin', _get_jre_bin)
        _template_subst.register_no_arg('main_class', _get_main_class)
        _template_subst.register_no_arg('extra_jvm_args', _get_extra_jvm_args)

        with open(self._template_file(), 'r') as template, mx.SafeFileCreation(output_file) as sfc, open(sfc.tmpPath, 'w') as launcher:
            for line in template:
                launcher.write(_template_subst.substitute(line))
        os.chmod(output_file, 0o755)


def _get_graalvm_archive_path(jdk_path, graal_vm=None):
    if graal_vm is None:
        graal_vm = get_final_graalvm_distribution()
    if graal_vm.jdk_base and graal_vm.jdk_base != '.':
        if jdk_path and jdk_path != '.':
            return graal_vm.jdk_base + '/' + jdk_path
        else:
            return graal_vm.jdk_base
    return jdk_path


# Those libraries are optional runtime dependencies of SVM
_known_missing_jars = {
    'HAMCREST',
    'JUNIT',
    'JUNIT_TOOL',
    'JLINE',
    'TRUFFLE_DEBUG',
    'NANO_HTTPD',
    'NANO_HTTPD_WEBSERVER',
    'JFFI',
    'JNR_FFI',
    'JNR_INVOKE',
    'JFFI_NATIVE',
    'JNR_POSIX',
    'JNR_CONSTANTS',
    'JDK_TOOLS',
}


def graalvm_home_relative_classpath(dependencies, start=None, with_boot_jars=False, graal_vm=None):
    if graal_vm is None:
        graal_vm = get_final_graalvm_distribution()
    start = start or _get_graalvm_archive_path('', graal_vm=graal_vm)
    assert start.startswith(_get_graalvm_archive_path('', graal_vm=graal_vm)), start + " does not start with " + _get_graalvm_archive_path('', graal_vm=graal_vm)
    """:type : GraalVmLayoutDistribution"""
    boot_jars_directory = "jre/lib/boot"
    if graal_vm.jdk_base and graal_vm.jdk_base != '.':
        assert not graal_vm.jdk_base.endswith('/')
        boot_jars_directory = graal_vm.jdk_base + "/" + boot_jars_directory
    _cp = set()
    jimage = mx.project('graalvm-jimage', fatalIfMissing=False)
    jimage_deps = jimage.deps if jimage else None
    mx.logv("Composing classpath for " + str(dependencies) + ". Entries:\n" + '\n'.join(('- {}:{}'.format(d.suite, d.name) for d in mx.classpath_entries(dependencies))))
    for _cp_entry in mx.classpath_entries(dependencies):
        if jimage_deps and _cp_entry in jimage_deps:
            continue
        if _cp_entry.isJdkLibrary() or _cp_entry.isJreLibrary():
            jdk = _src_jdk
            if hasattr(_cp_entry, 'jdkStandardizedSince') and jdk.javaCompliance >= _cp_entry.jdkStandardizedSince:
                continue
            jdk_location = relpath(_cp_entry.classpath_repr(jdk), jdk.home)
            graalvm_location = join(graal_vm.jdk_base, jdk_location)
        else:
            graalvm_location = graal_vm.find_single_source_location('dependency:{}:{}'.format(_cp_entry.suite, _cp_entry.name), fatal_if_missing=False)
            if graalvm_location is None and _cp_entry.isDistribution():
                # Try to find an overlapping distribution
                for _, layout_source in graal_vm._walk_layout():
                    if layout_source['source_type'] == 'dependency' and layout_source['path'] is None:
                        d = mx.dependency(layout_source['dependency'])
                        if d.isDistribution():
                            if _cp_entry in d.overlapped_distributions() and set(_cp_entry.archived_deps()) <= set(d.archived_deps()):
                                mx.logv("{}:{} is not available in GraalVM, replacing with {}:{}".format(_cp_entry.suite, _cp_entry.name, d.suite, d.name))
                                graalvm_location = graal_vm.find_single_source_location('dependency:{}:{}'.format(d.suite, d.name))
                                break
            if graalvm_location is None:
                if _cp_entry.name in _known_missing_jars:
                    mx.warn("Skipping known missing dependency {} when building classpath for {}".format(_cp_entry.name, dependencies))
                    continue
                mx.abort("Could not find '{}:{}' in GraalVM ('{}')".format(_cp_entry.suite, _cp_entry.name, graal_vm.name))
        if not with_boot_jars and (graalvm_location.startswith(boot_jars_directory) or _cp_entry.isJreLibrary()):
            continue
        _cp.add(relpath(graalvm_location, start))
    return os.pathsep.join(_cp)


class GraalVmSVMNativeImageBuildTask(GraalVmNativeImageBuildTask):
    def __init__(self, subject, args, svm_support):
        """
        :type subject: GraalVmNativeImage
        :type svm_support: SvmSupport
        """
        super(GraalVmSVMNativeImageBuildTask, self).__init__(args, min(8, mx.cpu_count()), subject)
        self.svm_support = svm_support

    def build(self):
        build_args = self.get_build_args()
        output_file = self.subject.output_file()
        mx.ensure_dir_exists(dirname(output_file))

        # Disable build server (different Java properties on each build prevent server reuse)
        self.svm_support.native_image(build_args, output_file)

        with open(self._get_command_file(), 'w') as f:
            f.writelines((l + os.linesep for l in build_args))

    def native_image_needs_build(self, out_file):
        sup = super(GraalVmSVMNativeImageBuildTask, self).native_image_needs_build(out_file)
        if sup:
            return sup
        previous_build_args = []
        command_file = self._get_command_file()
        if exists(command_file):
            with open(command_file) as f:
                previous_build_args = [l.rstrip('\r\n') for l in f.readlines()]
        args = self.get_build_args()
        if previous_build_args != args:
            mx.logv("{} != {}".format(previous_build_args, args))
            return 'image command changed'
        return None

    def _get_command_file(self):
        return self.subject.output_file() + '.cmd'

    def get_build_args(self):
        build_args = [
            '--macro:' + GraalVmNativeProperties.macro_name(self.subject.native_image_config),
            '-H:NumberOfThreads=' + str(self.parallelism),
        ]
        if self.subject.native_image_config.is_polyglot:
            build_args += ["--macro:truffle", "--language:all"]
        return build_args


class GraalVmSVMLauncherBuildTask(GraalVmSVMNativeImageBuildTask):
    pass


class GraalVmLibraryBuildTask(GraalVmSVMNativeImageBuildTask):
    pass


class InstallableComponentArchiver(mx.Archiver):
    def __init__(self, path, components, **kw_args):
        """
        :type path: str
        :type components: list[mx_sdk.GraalVmLanguage]
        :type kind: str
        :type reset_user_group: bool
        :type duplicates_action: str
        :type context: object
        """
        super(InstallableComponentArchiver, self).__init__(path, **kw_args)
        self.components = components
        self.permissions = []
        self.symlinks = []

    @staticmethod
    def _perm_str(filename):
        _perm = str(oct(os.lstat(filename).st_mode)[-3:])
        _str = ''
        for _p in _perm:
            if _p == '7':
                _str += 'rwx'
            elif _p == '6':
                _str += 'rw-'
            elif _p == '5':
                _str += 'r-x'
            elif _p == '4':
                _str += 'r--'
            elif _p == '0':
                _str += '---'
            else:
                mx.abort('File {} has unsupported permission {}'.format(filename, _perm))
        return _str

    def add(self, filename, archive_name, provenance):
        self.permissions.append('{} = {}'.format(archive_name, self._perm_str(filename)))
        super(InstallableComponentArchiver, self).add(filename, archive_name, provenance)

    def add_str(self, data, archive_name, provenance):
        self.permissions.append('{} = {}'.format(archive_name, 'rw-rw-r--'))
        super(InstallableComponentArchiver, self).add_str(data, archive_name, provenance)

    def add_link(self, target, archive_name, provenance):
        self.permissions.append('{} = {}'.format(archive_name, 'rwxrwxrwx'))
        self.symlinks.append('{} = {}'.format(archive_name, target))
        # do not add symlinks, use the metadata to create them

    def __exit__(self, exc_type, exc_value, traceback):
        main_component = self.components[0]
        _manifest_str = """Bundle-Name: {name}
Bundle-Symbolic-Name: org.graalvm.{id}
Bundle-Version: {version}
Bundle-RequireCapability: org.graalvm; filter:="(&(graalvm_version={version})(os_name={os})(os_arch={arch}))"
x-GraalVM-Polyglot-Part: {polyglot}
""".format(  # GR-10249: the manifest file must end with a newline
            name=main_component.name,
            id=main_component.installable_id,
            version=_suite.release_version(),
            os=get_graalvm_os(),
            arch=mx.get_arch(),
            polyglot=isinstance(main_component, mx_sdk.GraalVmTruffleComponent) and main_component.include_in_polyglot
                     and (not isinstance(main_component, mx_sdk.GraalVmTool) or main_component.include_by_default)
        )

        if isinstance(main_component, mx_sdk.GraalVmLanguage):
            _manifest_str += """x-GraalVM-Working-Directories: {workdir}
""".format(workdir=join('jre', 'languages', main_component.dir_name))

        post_install_msg = None
        for component in self.components:
            if getattr(component, 'post_install_msg', None):
                if post_install_msg:
                    post_install_msg = post_install_msg + '\n' + component.post_install_msg
                else:
                    post_install_msg = component.post_install_msg
        if post_install_msg:
            _manifest_str += """x-GraalVM-Message-PostInst: {msg}
""".format(msg=post_install_msg.replace("\\", "\\\\").replace("\n", "\\n"))

        _manifest_lines = []
        for l in _manifest_str.split('\n'):
            _first = True
            while len(l) > 72:
                _manifest_lines += [("" if _first else " ") + l[:72]]
                l = l[72:]
                _first = False
            if len(l) > 0:
                _manifest_lines += [("" if _first else " ") + l]

        _manifest_str_wrapped = '\n'.join(_manifest_lines) + "\n"
        _manifest_arc_name = 'META-INF/MANIFEST.MF'

        _permissions_str = '\n'.join(self.permissions)
        _permissions_arc_name = 'META-INF/permissions'

        _symlinks_str = '\n'.join(self.symlinks)
        _symlinks_arc_name = 'META-INF/symlinks'

        for _str, _arc_name in [(_manifest_str_wrapped, _manifest_arc_name), (_permissions_str, _permissions_arc_name),
                                (_symlinks_str, _symlinks_arc_name)]:
            self.add_str(_str, _arc_name, '{}<-string:{}'.format(_arc_name, _str))

        super(InstallableComponentArchiver, self).__exit__(exc_type, exc_value, traceback)


class GraalVmInstallableComponent(BaseGraalVmLayoutDistribution, mx.LayoutJARDistribution):  # pylint: disable=R0901
    def __init__(self, component, extra_components=None, **kw_args):
        """
        :type component: mx_sdk.GraalVmComponent
        """
        self.main_component = component

        def create_archive(path, **_kw_args):
            return InstallableComponentArchiver(path, self.components, **_kw_args)

        launcher_configs = list(_get_launcher_configs(component))
        for component_ in extra_components:
            launcher_configs += _get_launcher_configs(component_)

        other_involved_components = []
        if self.main_component.short_name not in ('svm', 'svmee') and _get_svm_support().is_supported() and launcher_configs:
            other_involved_components += [c for c in registered_graalvm_components(stage1=True) if c.short_name in ('svm', 'svmee')]

        name = '{}_INSTALLABLE'.format(component.installable_id.replace('-', '_').upper())
        for launcher_config in launcher_configs:
            if _force_bash_launchers(launcher_config):
                name += '_B' + basename(launcher_config.destination).upper()
        if other_involved_components:
            name += '_' + '_'.join(sorted((component.short_name.upper() for component in other_involved_components)))
        self.maven = True
        components = [component]
        if extra_components:
            components += extra_components
        super(GraalVmInstallableComponent, self).__init__(
            suite=_suite,
            name=name,
            deps=[],
            components=components,
            is_graalvm=False,
            exclLibs=[],
            platformDependent=True,
            theLicense=None,
            testDistribution=False,
            archive_factory=create_archive,
            path=None,
            **kw_args)


class GraalVmStandaloneComponent(mx.LayoutTARDistribution):  # pylint: disable=too-many-ancestors
    def __init__(self, installable, **kw_args):
        """
        :type installable: GraalVmInstallableComponent
        """
        assert isinstance(installable.main_component, mx_sdk.GraalVmTruffleComponent)
        other_comp_names = []
        if _get_svm_support().is_supported() and _get_launcher_configs(installable.main_component):
            other_comp_names += [c.short_name for c in registered_graalvm_components(stage1=True) if c.short_name in ('svm', 'svmee')]

        self.main_comp_dir_name = installable.main_component.dir_name

        name = '_'.join([self.main_comp_dir_name, 'standalone'] + other_comp_names).upper().replace('-', '_')
        self.base_dir_name = installable.string_substitutions.substitute(installable.main_component.standalone_dir_name)
        base_dir = './{}/'.format(self.base_dir_name)
        layout = {}

        # Compute paths from standalone component launchers to other homes
        home_paths = {}
        for dependency_name, details in installable.main_component.standalone_dependencies.items():
            dependency_path = details[0]
            component = get_installable_distribution(dependency_name).main_component
            home_paths[component.installable_id] = base_dir + dependency_path

        def is_jar_distribution(val):
            return val['source_type'] == 'dependency' and isinstance(mx.dependency(val['dependency'], fatalIfMissing=False), mx.JARDistribution)

        def add_files_from_installable(installable, path_prefix, excluded_paths):
            component = installable.main_component
            component_base_dir = installable.path_substitutions.substitute(_get_component_type_base(component))
            support_dir_pattern = component_base_dir + component.dir_name + '/'
            launcher_configs = _get_launcher_configs(component)

            for path, source in installable._walk_layout():
                if path.startswith(support_dir_pattern):
                    path_from_home = path.split(support_dir_pattern, 1)[1]
                    # take only the distributions that are not JAR distributions
                    if not is_jar_distribution(source) and path_from_home not in excluded_paths:
                        new_path = path_prefix + path_from_home
                        layout.setdefault(new_path, []).append(source)

            for launcher_config in launcher_configs:
                destination = path_prefix + launcher_config.destination
                for language, path_from_root in home_paths.items():
                    relative_path_from_launcher_dir = relpath(path_from_root, dirname(destination))
                    launcher_config.add_relative_home_path(language, relative_path_from_launcher_dir)

        add_files_from_installable(installable, base_dir, [])

        for dependency_name, details in installable.main_component.standalone_dependencies.items():
            dependency_path = details[0]
            excluded_paths = details[1] if len(details) > 1 else []
            dependency = get_installable_distribution(dependency_name)
            excluded_paths = [mx_subst.path_substitutions.substitute(excluded) for excluded in excluded_paths]
            add_files_from_installable(dependency, base_dir + dependency_path + '/', excluded_paths)

        self.maven = True
        super(GraalVmStandaloneComponent, self).__init__(
            suite=_suite,
            name=name,
            deps=[],
            layout=layout,
            path=None,
            platformDependent=True,
            theLicense=None,
            path_substitutions=installable.path_substitutions,
            string_substitutions=installable.string_substitutions,
            **kw_args)


_final_graalvm_distribution = 'uninitialized'
_stage1_graalvm_distribution = 'uninitialized'
_lib_polyglot_project = 'uninitialized'
_polyglot_launcher_project = 'uninitialized'


def _platform_classpath(cp_entries):
    return os.pathsep.join(mx.normpath(entry) for entry in cp_entries)


def get_stage1_graalvm_distribution_name():
    name, _, _, _, _ = _get_graalvm_configuration('GraalVM', True)
    return name


def get_stage1_graalvm_distribution():
    """:rtype: GraalVmLayoutDistribution"""
    global _stage1_graalvm_distribution
    if _stage1_graalvm_distribution == 'uninitialized':
        _stage1_graalvm_distribution = GraalVmLayoutDistribution(_graalvm_base_name, stage1=True)
        _stage1_graalvm_distribution.description = "GraalVM distribution (stage1)"
        _stage1_graalvm_distribution.maven = False
    return _stage1_graalvm_distribution


def get_final_graalvm_distribution():
    """:rtype: GraalVmLayoutDistribution"""
    global _final_graalvm_distribution
    if _final_graalvm_distribution == 'uninitialized':
        _final_graalvm_distribution = GraalVmLayoutDistribution(_graalvm_base_name)
        _final_graalvm_distribution.description = "GraalVM distribution"
        _final_graalvm_distribution.maven = True
    return _final_graalvm_distribution


def get_installable_distribution(name):
    """
    :type name: str Component name
    :rtype: GraalVmInstallableComponent
    """
    installables = _get_dists(GraalVmInstallableComponent)
    if installables:
        for installable in installables:
            if installable.main_component.name == name:
                return installable
        mx.abort("Cannot find an installable with component name '{}'.\nAvailable installables:\n{}".format(name, '\n'.join((('- ' + s.main_component.name for s in installables)))))
    else:
        mx.abort('No installables available. Did you forget to dynamically import a component?')


def get_standalone_distribution(comp_dir_name):
    """
    :type comp_dir_name: str
    :rtype: GraalVmStandaloneComponent
    """
    standalones = _get_dists(GraalVmStandaloneComponent)
    if standalones:
        for standalone in standalones:
            if standalone.main_comp_dir_name == comp_dir_name:
                return standalone
        mx.abort("Cannot find a standalone with dir_name '{}'.\nAvailable standalones:\n{}".format(comp_dir_name, '\n'.join((('- ' + s.main_comp_dir_name for s in standalones)))))
    else:
        mx.abort('No standalones available. Did you forget to dynamically import a component?')


def has_svm_polyglot_lib():
    if not _get_svm_support().is_supported() or not _with_polyglot_lib_project():
        return False
    return any(c.has_polyglot_lib_entrypoints for c in registered_graalvm_components(stage1=False))

def get_lib_polyglot_project():
    global _lib_polyglot_project
    if _lib_polyglot_project == 'uninitialized':
        if not has_svm_polyglot_lib():
            _lib_polyglot_project = None
        else:
            polyglot_lib_build_args = []
            polyglot_lib_jar_dependencies = []
            polyglot_lib_build_dependencies = []
            has_polyglot_lib_entrypoints = False
            if "LIBPOLYGLOT_DISABLE_BACKGROUND_COMPILATION" in os.environ:
                polyglot_lib_build_args += ["-R:-TruffleBackgroundCompilation"]
            for component in registered_graalvm_components(stage1=False):
                has_polyglot_lib_entrypoints |= component.has_polyglot_lib_entrypoints
                polyglot_lib_build_args += component.polyglot_lib_build_args
                polyglot_lib_jar_dependencies += component.polyglot_lib_jar_dependencies
                polyglot_lib_build_dependencies += component.polyglot_lib_build_dependencies

            assert has_polyglot_lib_entrypoints
            lib_polyglot_config = mx_sdk.LibraryConfig(
                destination="<lib:polyglot>",
                jar_distributions=polyglot_lib_jar_dependencies,
                build_args=[
                    "-H:+IncludeAllTimeZones",
                    "-Dgraalvm.libpolyglot=true",
                    "-Dorg.graalvm.polyglot.install_name_id=@rpath/jre/lib/polyglot/<lib:polyglot>",
                    "--tool:all",
                ] + polyglot_lib_build_args,
                is_polyglot=True,
            )
            _lib_polyglot_project = GraalVmLibrary(None, GraalVmNativeImage.project_name(lib_polyglot_config), [], lib_polyglot_config)

            if polyglot_lib_build_dependencies:
                if not hasattr(_lib_polyglot_project, 'buildDependencies'):
                    _lib_polyglot_project.buildDependencies = []
                _lib_polyglot_project.buildDependencies += polyglot_lib_build_dependencies
    return _lib_polyglot_project


def get_polyglot_launcher_project():
    """:rtype: GraalVmPolyglotLauncher"""
    global _polyglot_launcher_project
    if _polyglot_launcher_project == 'uninitialized':
        if _with_polyglot_launcher_project():
            _polyglot_launcher_project = GraalVmPolyglotLauncher(
                component=None,
                deps=[],
                launcherConfig={
                    "build_args": [
                        "-H:-ParseRuntimeOptions",
                        "-H:Features=org.graalvm.launcher.PolyglotLauncherFeature",
                        "--tool:all",
                    ],
                    "jar_distributions": [
                        "sdk:LAUNCHER_COMMON",
                    ],
                    "main_class": "org.graalvm.launcher.PolyglotLauncher",
                    "destination": "<exe:polyglot>",
                    "is_sdk_launcher": True,
                    "is_polyglot": True,
                }
            )
        else:
            _polyglot_launcher_project = None
    return _polyglot_launcher_project


def register_vm_config(config_name, components, dist_name=None, env_file=None, suite=_suite):
    """
    :type config_name: str
    :type components: list[str]
    :type dist_name: str
    :type env_file: str or None
    :type suite: mx.Suite or None
    """
    assert config_name is not None
    assert components is not None and len(components)
    _dist_name = dist_name or config_name
    _vm_configs.append((_dist_name, config_name, components))
    if env_file is not False:
        # register a gate test to check that the env file produces a GraalVM with the expected distribution name
        _env_file = env_file or _dist_name
        graalvm_dist_name = '{base_name}_{dist_name}_JAVA{jdk_version}'.format(base_name=_graalvm_base_name, dist_name=_dist_name, jdk_version=_src_jdk_version).upper().replace('-', '_')
        mx_vm_gate.env_tests.append((suite, _env_file, graalvm_dist_name))


_native_image_configs = {}


def _get_launcher_configs(component):
    """ :rtype : list[mx_sdk.LauncherConfig]"""
    return _get_native_image_configs(component, 'launcher_configs')


def _get_library_configs(component):
    """ :rtype : list[mx_sdk.LibraryConfig]"""
    return _get_native_image_configs(component, 'library_configs')


def _get_native_image_configs(component, config_type):
    if _native_image_configs.get(config_type) is None:
        new_configs = {}
        for component_ in registered_graalvm_components(stage1=True):
            for config in getattr(component_, config_type):
                config_name = config.destination
                if config_name in new_configs:
                    _, prev_component = new_configs[config_name]
                    if prev_component.priority > component_.priority:
                        continue
                    if prev_component.priority == component_.priority:
                        raise mx.abort("Conflicting native-image configs: {} and {} both declare a config called {}".format(component_.name, prev_component.name, config_name))
                new_configs[config_name] = config, component_
        configs = {}
        for config, component_ in new_configs.values():
            configs.setdefault(component_.name, []).append(config)
        _native_image_configs[config_type] = configs
    return _native_image_configs.get(config_type).get(component.name, [])


def mx_register_dynamic_suite_constituents(register_project, register_distribution):
    """
    :type register_project: (mx.Project) -> None
    :type register_distribution: (mx.Distribution) -> None
    """
    with_debuginfo = []
    if has_component('FastR'):
        fastr_release_env = mx.get_env('FASTR_RELEASE', None)
        if fastr_release_env is None:
            mx.abort("When including FastR, please set FASTR_RELEASE to true (env FASTR_RELEASE=true mx ...). Got FASTR_RELEASE={}".format(fastr_release_env))
        if mx.get_env('FASTR_RFFI') not in (None, ''):
            mx.abort("When including FastR, FASTR_RFFI should not be set. Got FASTR_RFFI=" + mx.get_env('FASTR_RFFI'))

    register_distribution(get_final_graalvm_distribution())
    with_debuginfo.append(get_final_graalvm_distribution())

    # Add the macros if SubstrateVM is included, as images could be created later with an installable Native Image
    with_svm = has_component('svm')
    names = set()
    short_names = set()
    needs_stage1 = False
    installables = {}
    jvmci_parent_jars = []

    for component in registered_graalvm_components(stage1=False):
        if component.name in names:
            mx.abort("Two components are named '{}'. The name should be unique".format(component.name))
        if component.short_name in short_names:
            mx.abort("Two components have short name '{}'. The short names should be unique".format(component.short_name))
        names.add(component.name)
        short_names.add(component.short_name)
        jvmci_parent_jars.extend(component.jvmci_parent_jars)
        if register_project:
            if isinstance(component, mx_sdk.GraalVmTruffleComponent):
                config_class = GraalVmLanguageLauncher
            else:
                config_class = GraalVmMiscLauncher
            for launcher_config in _get_launcher_configs(component):
                launcher_project = config_class(component, launcher_config)
                register_project(launcher_project)
                if launcher_project.is_native():
                    needs_stage1 = True
                if with_svm:
                    register_project(GraalVmNativeProperties(component, launcher_config))
            for library_config in _get_library_configs(component):
                register_project(GraalVmLibrary(component, GraalVmNativeImage.project_name(library_config), [], library_config))
                assert with_svm
                register_project(GraalVmNativeProperties(component, library_config))
                if not _skip_libraries(library_config.destination):
                    needs_stage1 = True
        # The JS components have issues ATM since they share the same directory
        if not _disable_installable(component) and (component.installable or (isinstance(component, mx_sdk.GraalVmLanguage) and component.dir_name != 'js')):
            installables.setdefault(component.installable_id, []).append(component)

    for components in installables.values():
        main_component = min(components, key=lambda c: c.priority)
        installable_component = GraalVmInstallableComponent(main_component, extra_components=[c for c in components if c != main_component])
        register_distribution(installable_component)
        with_debuginfo.append(installable_component)

    for components in installables.values():
        main_component = min(components, key=lambda c: c.priority)
        if isinstance(main_component, mx_sdk.GraalVmTruffleComponent) and has_svm_launcher(main_component):
            standalone = GraalVmStandaloneComponent(get_installable_distribution(main_component.name))
            register_distribution(standalone)
            with_debuginfo.append(standalone)

    if register_project:
        lib_polyglot_project = get_lib_polyglot_project()
        if lib_polyglot_project:
            needs_stage1 = True
            register_project(lib_polyglot_project)
            assert with_svm
            register_project(GraalVmNativeProperties(None, lib_polyglot_project.native_image_config))

        polyglot_launcher_project = get_polyglot_launcher_project()
        if polyglot_launcher_project:
            needs_stage1 = True
            register_project(polyglot_launcher_project)
            if with_svm:
                register_project(GraalVmNativeProperties(None, polyglot_launcher_project.native_image_config))

        if _src_jdk_version == 8 and jvmci_parent_jars:
            register_project(GraalVmJvmciParentClasspath(jvmci_parent_jars))

        if _src_jdk.javaCompliance >= '9':
            jimage_jars = set()
            for component in registered_graalvm_components(stage1=False):
                jimage_jars.update(component.boot_jars + component.jvmci_parent_jars)
                if isinstance(component, mx_sdk.GraalVmJvmciComponent):
                    jimage_jars.update(component.jvmci_jars)

            register_project(GraalVmJImage(
                suite=_suite,
                jimage_jars=list(jimage_jars),
                workingSets=None,
            ))

    if needs_stage1:
        if register_project:
            for component in registered_graalvm_components(stage1=True):
                if isinstance(component, mx_sdk.GraalVmTruffleComponent):
                    config_class = GraalVmLanguageLauncher
                else:
                    config_class = GraalVmMiscLauncher
                for launcher_config in _get_launcher_configs(component):
                    register_project(config_class(component, launcher_config, stage1=True))
        register_distribution(get_stage1_graalvm_distribution())

    if _with_debuginfo():
        if _get_svm_support().is_debug_supported() or mx.get_opts().strip_jars:
            for d in with_debuginfo:
                register_distribution(DebuginfoDistribution(d))


def has_svm_launcher(component, fatalIfMissing=False):
    """
    :type component: mx_sdk.GraalVmComponent | str
    :type fatalIfMissing: bool
    :rtype: bool
    """
    component = get_component(component, fatalIfMissing) if isinstance(component, str) else component
    result = _get_svm_support().is_supported() and not _has_forced_launchers(component) and bool(component.launcher_configs)
    if fatalIfMissing and not result:
        hint = None
        if _has_forced_launchers(component):
            hint = "Are you forcing bash launchers?"
        elif not bool(component.launcher_configs):
            hint = "Does '{}' register launcher configs?".format(component.name)
        mx.abort("'{}' does not have a native launcher.".format(component.name) + ("\n" + hint if hint else ""))
    return result


def has_svm_launchers(components, fatalIfMissing=False):
    """
    :type components: list[mx_sdk.GraalVmComponent | str]
    :type fatalIfMissing: bool
    :rtype: bool
    """
    return all((has_svm_launcher(component, fatalIfMissing=fatalIfMissing) for component in components))


def get_native_image_locations(name, image_name):
    libgraal_libs = [l for l in _get_library_configs(get_component(name)) if image_name in basename(l.destination)]
    if libgraal_libs:
        library_config = libgraal_libs[0]
        dist = get_final_graalvm_distribution()
        source_type = 'skip' if _skip_libraries(library_config) else 'dependency'
        return join(graalvm_output_root(), dist.find_single_source_location(source_type + ':' + GraalVmLibrary.project_name(library_config)))
    return None


def get_component(name, fatalIfMissing=False, stage1=False):
    """
    :type name: str
    :type fatalIfMissing: bool
    :type stage1: bool
    :rtype: mx_sdk.GraalVmComponent | None
    """
    for c in registered_graalvm_components(stage1=stage1):
        if name in (c.short_name, c.name):
            return c
    if fatalIfMissing:
        mx.abort("'{}' is not registered as GraalVM component. Did you forget to dynamically import it?".format(name))
    return None


def has_component(name, stage1=False):
    """
    :type name: str
    :type stage1: bool
    :rtype: bool
    """
    return get_component(name, fatalIfMissing=False, stage1=stage1) is not None


def has_components(names, stage1=False):
    """
    :type names: list[str]
    :type stage1: bool
    :rtype: bool
    """
    return all((has_component(name, stage1=stage1) for name in names))


def graalvm_output_root():
    return join(_suite.dir, get_final_graalvm_distribution().output)


def graalvm_output():
    return join(graalvm_output_root(), get_final_graalvm_distribution().jdk_base)


def graalvm_dist_name():
    return get_final_graalvm_distribution().name


def graalvm_version():
    return _suite.release_version()


def graalvm_home(fatalIfMissing=False):
    _graalvm_dist = get_final_graalvm_distribution()
    _graalvm_home = join(_graalvm_dist.output, _graalvm_dist.jdk_base)
    if fatalIfMissing and not exists(_graalvm_home):
        mx.abort("GraalVM home '{}' does not exist. Did you forget to build with this set of dynamic imports and mx options?".format(_graalvm_home))
    return _graalvm_home


def standalone_home(comp_dir_name):
    _standalone_dist = get_standalone_distribution(comp_dir_name)
    return join(_standalone_dist.output, _standalone_dist.base_dir_name)


def log_graalvm_dist_name(args):
    """print the name of the GraalVM distribution"""
    parser = ArgumentParser(prog='mx graalvm-dist-name', description='Print the name of the GraalVM distribution')
    _ = parser.parse_args(args)
    mx.log(graalvm_dist_name())


def log_graalvm_version(args):
    """print the GraalVM version"""
    parser = ArgumentParser(prog='mx graalvm-version', description='Print the GraalVM version')
    _ = parser.parse_args(args)
    mx.log(graalvm_version())


def log_graalvm_home(args):
    """print the GraalVM home dir"""
    parser = ArgumentParser(prog='mx graalvm-home', description='Print the GraalVM home directory')
    _ = parser.parse_args(args)
    mx.log(graalvm_home())


def log_standalone_home(args):
    """print the GraalVM standalone home dir"""
    parser = ArgumentParser(prog='mx standalone-home', description='Print the standalone home directory')
    parser.add_argument('comp_dir_name', action='store', help='component dir name', metavar='<comp_dir_name>')
    args = parser.parse_args(args)
    mx.log(standalone_home(args.comp_dir_name))


def graalvm_show(args):
    """print the GraalVM config"""
    parser = ArgumentParser(prog='mx graalvm-show', description='Print the GraalVM config')
    parser.add_argument('--stage1', action='store_true', help='show the components for stage1')
    args = parser.parse_args(args)

    graalvm_dist = get_final_graalvm_distribution()
    mx.log("GraalVM distribution: {}".format(graalvm_dist))
    mx.log("Version: {}".format(_suite.release_version()))
    mx.log("Config name: {}".format(graalvm_dist.vm_config_name))
    mx.log("Components:")
    for component in registered_graalvm_components(stage1=args.stage1):
        mx.log(" - {} ('{}', /{})".format(component.name, component.short_name, component.dir_name))

    launchers = [p for p in _suite.projects if isinstance(p, GraalVmLauncher) and p.get_containing_graalvm() == graalvm_dist]
    if launchers:
        mx.log("Launchers:")
        for launcher in launchers:
            suffix = ''
            profile_cnt = len(_image_profile(GraalVmNativeProperties.canonical_image_name(launcher.native_image_config)))
            if profile_cnt > 0:
                suffix += " ({} pgo profile file{})".format(profile_cnt, 's' if profile_cnt > 1 else '')
            mx.log(" - {} ({}){}".format(launcher.native_image_name, "native" if launcher.is_native() else "bash", suffix))
    else:
        mx.log("No launcher")

    libraries = [p for p in _suite.projects if isinstance(p, GraalVmLibrary)]
    if libraries:
        mx.log("Libraries:")
        for library in libraries:
            suffix = ''
            if library.is_skipped():
                suffix += " (skipped)"
            profile_cnt = len(_image_profile(GraalVmNativeProperties.canonical_image_name(library.native_image_config)))
            if profile_cnt > 0:
                suffix += " ({} pgo profile file{})".format(profile_cnt, 's' if profile_cnt > 1 else '')
            mx.log(" - {}{}".format(library.native_image_name, suffix))
    else:
        mx.log("No library")

    installables = _get_dists(GraalVmInstallableComponent)
    if installables:
        mx.log("Installables:")
        for i in installables:
            mx.log(" - {}".format(i))
    else:
        mx.log("No installable")

    standalones = _get_dists(GraalVmStandaloneComponent)
    if standalones:
        mx.log("Standalones:")
        for s in standalones:
            mx.log(" - {}".format(s))
    else:
        mx.log("No standalone")


def  _get_dists(dist_class):
    """
    :type dist_class: mx.Distribution
    :rtype: list[mx.Distribution]
    """
    return [d for d in _suite.dists if isinstance(d, dist_class)]


def _env_var_to_bool(name, default='false'):
    val = mx.get_env(name, default)
    b = _str_to_bool(val)
    if isinstance(b, bool):
        return b
    else:
        raise mx.abort("Invalid boolean env var value {}={}; expected: <true | false>".format(name, val))


def _str_to_bool(val):
    """
    :type val: str
    :rtype: str | bool
    """
    low_val = val.lower()
    if low_val in ('false', '0', 'no'):
        return False
    elif low_val in ('true', '1', 'yes'):
        return True
    return val


def check_versions(jdk, graalvm_version_regex, expect_graalvm, check_jvmci):
    """
    :type jdk: mx.JDKConfig | str
    :type graalvm_version_regex: typing.Pattern
    :type expect_graalvm: bool
    :type check_jvmci: bool
    """
    check_env = "Please check the value of the 'JAVA_HOME' environment variable, your mx 'env' files, and the documentation of this suite"

    if isinstance(jdk, str):
        assert isdir(jdk), 'Not a directory: ' + jdk
        jdk = mx.JDKConfig(jdk)
    out = mx.OutputCapture()
    if check_jvmci and mx.run([jdk.java, '-XX:+JVMCIPrintProperties'], nonZeroIsFatal=False, out=out, err=out):
        mx.log_error(out.data)
        mx.abort("'{}' is not a JVMCI-enabled JDK ('java -XX:+JVMCIPrintProperties' fails).\n{}.".format(jdk.home, check_env))

    out = _decode(subprocess.check_output([jdk.java, '-version'], stderr=subprocess.STDOUT)).rstrip()

    jdk_version = jdk.version
    if jdk_version < mx.VersionSpec('1.8') or mx.VersionSpec('9') <= jdk_version < mx.VersionSpec('11'):
        mx.abort("GraalVM requires JDK8 or >=JDK11 as base-JDK, while the selected JDK ('{}') is '{}':\n{}\n\n{}.".format(jdk.home, jdk_version, out, check_env))

    match = graalvm_version_regex.match(out)
    if expect_graalvm and match is None:
        mx.abort("'{}' is not a GraalVM. Its version string:\n{}\ndoes not match:\n{}".format(jdk.home, out, graalvm_version_regex.pattern))
    elif expect_graalvm and match.group('graalvm_version') != _suite.release_version():
        mx.abort("'{}' has a wrong GraalVM version:\n{}\nexpected:\n{}".format(jdk.home, match.group('graalvm_version'), _suite.release_version()))
    elif not expect_graalvm and match:
        mx.abort("GraalVM cannot be built using a GraalVM as base-JDK ('{}').\n{}.".format(jdk.home, check_env))


def log_graalvm_vm_name(args):
    """Print the VM name of GraalVM"""
    parser = ArgumentParser(prog='mx graalvm-vm-name', description='Print the VM name of GraalVM')
    _ = parser.parse_args(args)
    mx.log(graalvm_vm_name(get_final_graalvm_distribution(), _src_jdk))


def graalvm_vm_name(graalvm_dist, jdk):
    """
    :type jdk_home: str
    :rtype str:
    """
    out = _decode(subprocess.check_output([jdk.java, '-version'], stderr=subprocess.STDOUT)).rstrip()
    match = re.search(r'^(?P<base_vm_name>[a-zA-Z() ]+64-Bit )Server VM', out.split('\n')[-1])
    vm_name = match.group('base_vm_name') if match else ''
    vm_name += '{} {}'.format(graalvm_dist.base_name, graalvm_dist.vm_config_name.upper()) if graalvm_dist.vm_config_name else graalvm_dist.base_name
    vm_name += ' {}'.format(graalvm_version())
    return vm_name


mx_gate.add_gate_runner(_suite, mx_vm_gate.gate_body)
mx.add_argument('--components', action='store', help='Comma-separated list of component names to build. Only those components and their dependencies are built.')
mx.add_argument('--exclude-components', action='store', help='Comma-separated list of component names to be excluded from the build.')
mx.add_argument('--disable-libpolyglot', action='store_true', help='Disable the \'polyglot\' library project.')
mx.add_argument('--disable-polyglot', action='store_true', help='Disable the \'polyglot\' launcher project.')
mx.add_argument('--disable-installables', action='store', help='Disable the \'installable\' distributions for gu.'
                                                               'This can be a comma-separated list of disabled components short names or `true` to disable all installables.', default=None)
mx.add_argument('--debug-images', action='store_true', help='Build native images in debug mode: \'-H:-AOTInline\' and with \'-ea\'.')
mx.add_argument('--native-images', action='store', help='Comma-separated list of launchers and libraries (syntax: lib:polyglot) to build with Native Image.')
mx.add_argument('--force-bash-launchers', action='store', help='Force the use of bash launchers instead of native images.'
                                                               'This can be a comma-separated list of disabled launchers or `true` to disable all native launchers.', default=None)
mx.add_argument('--skip-libraries', action='store', help='Do not build native images for these libraries.'
                                                               'This can be a comma-separated list of disabled libraries or `true` to disable all libraries.', default=None)
mx.add_argument('--no-sources', action='store_true', help='Do not include the archives with the source files of open-source components.')
mx.add_argument('--with-debuginfo', action='store_true', help='Generate debuginfo distributions.')
mx.add_argument('--snapshot-catalog', action='store', help='Change the default URL of the component catalog for snapshots.', default=None)
mx.add_argument('--release-catalog', action='store', help='Change the default URL of the component catalog for releases.', default=None)
mx.add_argument('--extra-image-builder-argument', action='append', help='Add extra arguments to the image builder.', default=[])
mx.add_argument('--image-profile', action='append', help='Add a profile to be used while building a native image.', default=[])
mx.add_argument('--no-licenses', action='store_true', help='Do not add license files in the archives.')

if mx.get_os() == 'windows':
    register_vm_config('ce', ['bjs', 'bnative-image', 'bnative-image-configure', 'bpolyglot', 'cmp', 'gvm', 'ins', 'agt', 'js', 'nfi', 'ni', 'nil', 'poly', 'polynative', 'pro', 'rgx', 'sdk', 'snative-image-agent', 'svm', 'svml', 'tfl', 'tflm', 'vvm'], env_file='ce-win')
else:
<<<<<<< HEAD
    register_vm_config('ce', ['cmp', 'gu', 'gvm', 'ins', 'js', 'lg', 'loc', 'nfi', 'njs', 'polynative', 'pro', 'rgx', 'sdk', 'slg', 'svm', 'svml', 'tfl', 'tflm', 'libpoly', 'poly', 'vvm'])
    register_vm_config('ce', ['cmp', 'gu', 'gvm', 'ins', 'js', 'lg', 'llp', 'loc', 'nfi', 'ni', 'nil', 'njs', 'polynative', 'pro', 'pyn', 'pynl', 'rby', 'rbyl', 'rgx', 'sdk', 'slg', 'svm', 'svml', 'tfl', 'tflm', 'libpoly', 'poly', 'vvm'], dist_name='ce-complete')
register_vm_config('ce-python', ['cmp', 'gu', 'gvm', 'ins', 'js', 'lg', 'llp', 'loc', 'nfi', 'ni', 'nil', 'njs', 'nju', 'polynative', 'pyn', 'pynl', 'pro', 'rgx', 'sdk', 'slg', 'svm', 'svml', 'tfl', 'tflm', 'libpoly', 'poly', 'vvm'])
=======
    register_vm_config('ce', ['cmp', 'gu', 'gvm', 'ins', 'agt', 'js', 'lg', 'loc', 'nfi', 'njs', 'polynative', 'pro', 'rgx', 'sdk', 'slg', 'svm', 'svml', 'tfl', 'tflm', 'libpoly', 'poly', 'vvm'])
    register_vm_config('ce', ['cmp', 'gu', 'gvm', 'ins', 'agt', 'js', 'lg', 'llp', 'loc', 'nfi', 'ni', 'nil', 'njs', 'polynative', 'pro', 'pyn', 'pynl', 'rby', 'rbyl', 'rgx', 'sdk', 'slg', 'svm', 'svml', 'tfl', 'tflm', 'libpoly', 'poly', 'vvm'], dist_name='ce-complete')
register_vm_config('ce-python', ['cmp', 'gu', 'gvm', 'ins', 'agt', 'js', 'lg', 'loc', 'nfi', 'njs', 'polynative', 'pyn', 'pynl', 'pro', 'rgx', 'sdk', 'slg', 'svm', 'svml', 'tfl', 'tflm', 'libpoly', 'poly', 'vvm'])
>>>>>>> fb6ff422
register_vm_config('ce-no_native', ['bgu', 'bjs', 'blli', 'bgraalvm-native-clang', 'bgraalvm-native-clang++', 'bnative-image', 'bnative-image-configure', 'bpolyglot',
                                    'cmp', 'gu', 'gvm', 'ins', 'agt', 'js', 'loc', 'nfi', 'ni', 'nil', 'njs', 'polynative', 'pro', 'rgx', 'sdk', 'slg', 'snative-image-agent', 'svm', 'svml', 'tfl', 'tflm', 'libpoly', 'poly', 'vvm'])
register_vm_config('libgraal', ['bgu', 'cmp', 'gu', 'gvm', 'lg', 'loc', 'nfi', 'poly', 'polynative', 'rgx', 'sdk', 'svm', 'svml', 'tfl', 'tflm', 'bpolyglot'])
register_vm_config('toolchain-only', ['tfl', 'tflm', 'gu', 'svm', 'gvm', 'rgx', 'polynative', 'llp', 'loc', 'nfi', 'svml', 'bgu', 'blli', 'sdk', 'slg', 'cmp'])

if mx.get_os() == 'windows':
    register_vm_config('svm', ['bnative-image', 'bnative-image-configure', 'bpolyglot', 'cmp', 'gvm', 'loc', 'nfi', 'ni', 'nil', 'nju', 'poly', 'polynative', 'rgx', 'sdk', 'snative-image-agent', 'svm', 'svml', 'tfl', 'tflm'], env_file=False)
else:
    register_vm_config('svm', ['bnative-image', 'bnative-image-configure', 'bpolyglot', 'cmp', 'gu', 'gvm', 'loc', 'nfi', 'ni', 'nil', 'nju', 'poly', 'polynative', 'rgx', 'sdk', 'snative-image-agent', 'svm', 'svml', 'tfl', 'tflm'], env_file=False)


def _debug_images():
    return mx.get_opts().debug_images or _env_var_to_bool('DEBUG_IMAGES')

def _components_include_list():
    included = mx.get_opts().components or mx.get_env('COMPONENTS', None)
    if included is None:
        return None
    return [mx_sdk.graalvm_component_by_name(name) for name in included.split(',')]

def _excluded_components():
    excluded = mx.get_opts().exclude_components or mx.get_env('EXCLUDE_COMPONENTS', '')
    return excluded.split(',')


def _extra_image_builder_args(image):
    prefix = image + ':'
    prefix_len = len(prefix)
    args = []
    for arg in mx.get_opts().extra_image_builder_argument or mx.get_env('EXTRA_IMAGE_BUILDER_ARGUMENTS', '').split():
        if arg.startswith(prefix):
            args.append(arg[prefix_len:])
        elif arg.startswith('-'):
            args.append(arg)
    return args


def _image_profile(image):
    prefix = image + ':'
    prefix_len = len(prefix)
    profiles = []
    for arg in mx.get_opts().image_profile or mx.get_env('IMAGE_PROFILES', '').split(';'):
        if arg.startswith(prefix):
            profiles += arg[prefix_len:].split(',')
    return profiles


def _with_polyglot_lib_project():
    return not (mx.get_opts().disable_libpolyglot or _env_var_to_bool('DISABLE_LIBPOLYGLOT'))


def _with_polyglot_launcher_project():
    return not (mx.get_opts().disable_polyglot or _env_var_to_bool('DISABLE_POLYGLOT'))


def _force_bash_launchers(launcher):
    """
    :type launcher: str | mx_sdk.AbstractNativeImageConfig
    """
    if isinstance(launcher, mx_sdk.AbstractNativeImageConfig):
        launcher = launcher.destination
    launcher = remove_exe_suffix(launcher, require_suffix=False)
    launcher_name = basename(launcher)

    only = mx.get_opts().native_images or mx.get_env('NATIVE_IMAGES', None)
    if only:
        only = [lib for lib in only.split(',') if not lib.startswith('lib:')]
        if launcher_name not in only:
            return True

    forced = _str_to_bool(mx.get_opts().force_bash_launchers or mx.get_env('FORCE_BASH_LAUNCHERS', 'false'))
    if isinstance(forced, bool):
        return forced
    else:
        return launcher_name in forced.split(',')


def _skip_libraries(library):
    """
    :type library: str | mx_sdk.AbstractNativeImageConfig
    """
    if isinstance(library, mx_sdk.AbstractNativeImageConfig):
        library = library.destination
    library_name = remove_lib_prefix_suffix(basename(library), require_suffix_prefix=False)

    only = mx.get_opts().native_images or mx.get_env('NATIVE_IMAGES', None)
    if only:
        only = [lib[4:] for lib in only.split(',') if lib.startswith('lib:')]
        if library_name not in only:
            return True

    skipped = _str_to_bool(mx.get_opts().skip_libraries or mx.get_env('SKIP_LIBRARIES', 'false'))
    if isinstance(skipped, bool):
        return skipped
    else:
        return library_name in skipped.split(',')


def _disable_installable(component):
    """ :type component: str | mx_sdk.GraalVmComponent """
    disabled = _str_to_bool(mx.get_opts().disable_installables or mx.get_env('DISABLE_INSTALLABLES', 'false'))
    if isinstance(disabled, bool):
        return disabled
    if isinstance(disabled, str):
        disabled = disabled.split(',')
    if isinstance(component, mx_sdk.GraalVmComponent):
        component = component.short_name
    return component in disabled


def _has_forced_launchers(component):
    """:type component: mx_sdk.GraalVmComponent"""
    for launcher_config in _get_launcher_configs(component):
        if _force_bash_launchers(launcher_config):
            return True
    return False


def _include_sources():
    return not (mx.get_opts().no_sources or _env_var_to_bool('NO_SOURCES'))


def _with_debuginfo():
    return mx.get_opts().with_debuginfo or _env_var_to_bool('WITH_DEBUGINFO')


def _snapshot_catalog():
    return mx.get_opts().snapshot_catalog or mx.get_env('SNAPSHOT_CATALOG')


def _release_catalog():
    return mx.get_opts().release_catalog or mx.get_env('RELEASE_CATALOG')


def mx_post_parse_cmd_line(args):
    mx_vm_benchmark.register_graalvm_vms()

    if _src_jdk_version >= 9:
        for component in registered_graalvm_components():
            for boot_jar in component.boot_jars:
                if not mx.get_module_name(mx.distribution(boot_jar)):
                    mx.abort("Component '{}' declares a boot jar distribution ('{}') that does not define a module.\nPlease set 'moduleInfo' or 'moduleName'.".format(component.name, boot_jar))


mx.update_commands(_suite, {
    'graalvm-dist-name': [log_graalvm_dist_name, ''],
    'graalvm-version': [log_graalvm_version, ''],
    'graalvm-home': [log_graalvm_home, ''],
    'graalvm-show': [graalvm_show, ''],
    'graalvm-vm-name': [log_graalvm_vm_name, ''],
    'standalone-home': [log_standalone_home, 'comp-dir-name'],
})<|MERGE_RESOLUTION|>--- conflicted
+++ resolved
@@ -2517,15 +2517,9 @@
 if mx.get_os() == 'windows':
     register_vm_config('ce', ['bjs', 'bnative-image', 'bnative-image-configure', 'bpolyglot', 'cmp', 'gvm', 'ins', 'agt', 'js', 'nfi', 'ni', 'nil', 'poly', 'polynative', 'pro', 'rgx', 'sdk', 'snative-image-agent', 'svm', 'svml', 'tfl', 'tflm', 'vvm'], env_file='ce-win')
 else:
-<<<<<<< HEAD
-    register_vm_config('ce', ['cmp', 'gu', 'gvm', 'ins', 'js', 'lg', 'loc', 'nfi', 'njs', 'polynative', 'pro', 'rgx', 'sdk', 'slg', 'svm', 'svml', 'tfl', 'tflm', 'libpoly', 'poly', 'vvm'])
-    register_vm_config('ce', ['cmp', 'gu', 'gvm', 'ins', 'js', 'lg', 'llp', 'loc', 'nfi', 'ni', 'nil', 'njs', 'polynative', 'pro', 'pyn', 'pynl', 'rby', 'rbyl', 'rgx', 'sdk', 'slg', 'svm', 'svml', 'tfl', 'tflm', 'libpoly', 'poly', 'vvm'], dist_name='ce-complete')
-register_vm_config('ce-python', ['cmp', 'gu', 'gvm', 'ins', 'js', 'lg', 'llp', 'loc', 'nfi', 'ni', 'nil', 'njs', 'nju', 'polynative', 'pyn', 'pynl', 'pro', 'rgx', 'sdk', 'slg', 'svm', 'svml', 'tfl', 'tflm', 'libpoly', 'poly', 'vvm'])
-=======
     register_vm_config('ce', ['cmp', 'gu', 'gvm', 'ins', 'agt', 'js', 'lg', 'loc', 'nfi', 'njs', 'polynative', 'pro', 'rgx', 'sdk', 'slg', 'svm', 'svml', 'tfl', 'tflm', 'libpoly', 'poly', 'vvm'])
     register_vm_config('ce', ['cmp', 'gu', 'gvm', 'ins', 'agt', 'js', 'lg', 'llp', 'loc', 'nfi', 'ni', 'nil', 'njs', 'polynative', 'pro', 'pyn', 'pynl', 'rby', 'rbyl', 'rgx', 'sdk', 'slg', 'svm', 'svml', 'tfl', 'tflm', 'libpoly', 'poly', 'vvm'], dist_name='ce-complete')
-register_vm_config('ce-python', ['cmp', 'gu', 'gvm', 'ins', 'agt', 'js', 'lg', 'loc', 'nfi', 'njs', 'polynative', 'pyn', 'pynl', 'pro', 'rgx', 'sdk', 'slg', 'svm', 'svml', 'tfl', 'tflm', 'libpoly', 'poly', 'vvm'])
->>>>>>> fb6ff422
+register_vm_config('ce-python', ['cmp', 'gu', 'gvm', 'ins', 'agt', 'js', 'lg', 'llp', 'loc', 'nfi', 'ni', 'nil', 'njs', 'nju', 'polynative', 'pyn', 'pynl', 'pro', 'rgx', 'sdk', 'slg', 'svm', 'svml', 'tfl', 'tflm', 'libpoly', 'poly', 'vvm'])
 register_vm_config('ce-no_native', ['bgu', 'bjs', 'blli', 'bgraalvm-native-clang', 'bgraalvm-native-clang++', 'bnative-image', 'bnative-image-configure', 'bpolyglot',
                                     'cmp', 'gu', 'gvm', 'ins', 'agt', 'js', 'loc', 'nfi', 'ni', 'nil', 'njs', 'polynative', 'pro', 'rgx', 'sdk', 'slg', 'snative-image-agent', 'svm', 'svml', 'tfl', 'tflm', 'libpoly', 'poly', 'vvm'])
 register_vm_config('libgraal', ['bgu', 'cmp', 'gu', 'gvm', 'lg', 'loc', 'nfi', 'poly', 'polynative', 'rgx', 'sdk', 'svm', 'svml', 'tfl', 'tflm', 'bpolyglot'])
